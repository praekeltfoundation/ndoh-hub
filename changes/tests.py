--- conflicted
+++ resolved
@@ -2824,7 +2824,6 @@
         })
 
 
-<<<<<<< HEAD
 class TestRemovePersonallyIdentifiableInformation(AuthenticatedAPITestCase):
     @responses.activate
     def test_removes_personal_information_fields(self):
@@ -3012,7 +3011,8 @@
             'msisdn_device': '+1111',
             'msisdn_new': '+2222',
         })
-=======
+
+
 class ControlInterfaceOptoutViewTest(AuthenticatedAPITestCase):
 
     """
@@ -3063,5 +3063,4 @@
         self.assertEqual(changes.count(), 1)
         changes = Change.objects.filter(registrant_id=identity,
                                         action="nurse_optout")
-        self.assertEqual(changes.count(), 1)
->>>>>>> e402b8d3
+        self.assertEqual(changes.count(), 1)