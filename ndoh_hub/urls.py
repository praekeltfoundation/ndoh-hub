import os

from django.conf.urls import include, url
from django.contrib import admin
from django.urls import path
from django_prometheus import exports as django_prometheus
from rest_framework import routers
from rest_framework.authtoken.views import obtain_auth_token
from rest_framework.documentation import include_docs_urls

from eventstore.views import (
    AdaAssessmentNotificationViewSet,
    BabyDobSwitchViewSet,
    BabySwitchViewSet,
    CDUAddressUpdateViewSet,
    ChannelSwitchViewSet,
    CHWRegistrationViewSet,
    Covid19TriageStartViewSet,
    Covid19TriageV2ViewSet,
    Covid19TriageV3ViewSet,
    Covid19TriageV4ViewSet,
    Covid19TriageViewSet,
    DBEOnBehalfOfProfileViewSet,
    EddSwitchViewSet,
    FeedbackViewSet,
    ForgetContactView,
    HealthCheckUserProfileViewSet,
    IdentificationSwitchViewSet,
    LanguageSwitchViewSet,
    MessagesViewSet,
    MSISDNSwitchViewSet,
    OptOutViewSet,
    PMTCTRegistrationViewSet,
    PostbirthRegistrationViewSet,
    PrebirthRegistrationViewSet,
    PublicRegistrationViewSet,
    ResearchOptinSwitchViewSet,
)
<<<<<<< HEAD
from mqr.views import RandomStrataArmView
=======
from mqr.views import FaqView, NextMessageView, RandomArmView
>>>>>>> b94b3d06
from ndoh_hub.decorators import internal_only

admin.site.site_header = os.environ.get("HUB_TITLE", "NDOH Hub Admin")

v2router = routers.DefaultRouter()
v2router.register("optouts", OptOutViewSet)
v2router.register("babyswitches", BabySwitchViewSet)
v2router.register("channelswitches", ChannelSwitchViewSet)
v2router.register("covid19triage", Covid19TriageViewSet)
v2router.register("covid19triagestart", Covid19TriageStartViewSet)
v2router.register("msisdnswitches", MSISDNSwitchViewSet)
v2router.register("languageswitches", LanguageSwitchViewSet)
v2router.register("identificationswitches", IdentificationSwitchViewSet)
v2router.register("chwregistrations", CHWRegistrationViewSet)
v2router.register("publicregistrations", PublicRegistrationViewSet)
v2router.register("prebirthregistrations", PrebirthRegistrationViewSet)
v2router.register("pmtctregistrations", PMTCTRegistrationViewSet)
v2router.register("postbirthregistrations", PostbirthRegistrationViewSet)
v2router.register("researchoptins", ResearchOptinSwitchViewSet)
v2router.register("messages", MessagesViewSet, basename="messages")
v2router.register("eddswitches", EddSwitchViewSet)
v2router.register("babydobswitches", BabyDobSwitchViewSet)
v2router.register("feedback", FeedbackViewSet)
v2router.register("cduaddressupdate", CDUAddressUpdateViewSet)
v2router.register("healthcheckuserprofile", HealthCheckUserProfileViewSet)
v2router.register("dbeonbehalfofprofile", DBEOnBehalfOfProfileViewSet)
v2router.register(
    "adaassessmentnotification",
    AdaAssessmentNotificationViewSet,
    basename="adaassessmentnotification",
)

v3router = routers.DefaultRouter()
v3router.register("covid19triage", Covid19TriageV2ViewSet, basename="covid19triagev2")

v4router = routers.DefaultRouter()
v4router.register("covid19triage", Covid19TriageV3ViewSet, basename="covid19triagev3")

v5router = routers.DefaultRouter()
v5router.register("covid19triage", Covid19TriageV4ViewSet, basename="covid19triagev4")

urlpatterns = [
    path("admin/", admin.site.urls),
    url(r"^api/auth/", include("rest_framework.urls", namespace="rest_framework")),
    url(r"^api/token-auth/", obtain_auth_token),
    url(r"^docs/", include_docs_urls(title="NDOH Hub")),
    url(r"^", include("registrations.urls")),
    path("", include("ada.urls")),
    url(r"^api/v1/forgetcontact/", ForgetContactView.as_view(), name="forgetcontact"),
<<<<<<< HEAD
    url(r"^api/v1/mqr_randomstrataarm/", RandomStrataArmView.as_view(),
        name="mqr_randomstrataarm"),
=======
    url(r"^api/v1/mqr-faq/", FaqView.as_view(), name="mqr-faq"),
    url(r"^api/v1/mqr-nextmessage/", NextMessageView.as_view(), name="mqr-nextmessage"),
    url(r"^api/v1/mqr-randomarm/", RandomArmView.as_view(), name="mqr-randomarm"),
>>>>>>> b94b3d06
    path("api/v2/", include(v2router.urls)),
    path("api/v3/", include(v3router.urls)),
    path("api/v4/", include(v4router.urls)),
    path("api/v5/", include(v5router.urls)),
    path(
        "metrics", internal_only(django_prometheus.ExportToDjangoView), name="metrics"
    ),
]<|MERGE_RESOLUTION|>--- conflicted
+++ resolved
@@ -36,11 +36,7 @@
     PublicRegistrationViewSet,
     ResearchOptinSwitchViewSet,
 )
-<<<<<<< HEAD
 from mqr.views import RandomStrataArmView
-=======
-from mqr.views import FaqView, NextMessageView, RandomArmView
->>>>>>> b94b3d06
 from ndoh_hub.decorators import internal_only
 
 admin.site.site_header = os.environ.get("HUB_TITLE", "NDOH Hub Admin")
@@ -90,14 +86,11 @@
     url(r"^", include("registrations.urls")),
     path("", include("ada.urls")),
     url(r"^api/v1/forgetcontact/", ForgetContactView.as_view(), name="forgetcontact"),
-<<<<<<< HEAD
     url(r"^api/v1/mqr_randomstrataarm/", RandomStrataArmView.as_view(),
         name="mqr_randomstrataarm"),
-=======
     url(r"^api/v1/mqr-faq/", FaqView.as_view(), name="mqr-faq"),
     url(r"^api/v1/mqr-nextmessage/", NextMessageView.as_view(), name="mqr-nextmessage"),
     url(r"^api/v1/mqr-randomarm/", RandomArmView.as_view(), name="mqr-randomarm"),
->>>>>>> b94b3d06
     path("api/v2/", include(v2router.urls)),
     path("api/v3/", include(v3router.urls)),
     path("api/v4/", include(v4router.urls)),
