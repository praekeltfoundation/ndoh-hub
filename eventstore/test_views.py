import datetime
import hmac
import base64
from hashlib import sha256
from pytz import UTC

from django.contrib.auth import get_user_model
from django.contrib.auth.models import Permission
from django.urls import reverse
from rest_framework import status
from rest_framework.test import APITestCase
from rest_framework.renderers import JSONRenderer

from eventstore.models import (
    PASSPORT_IDTYPE,
    BabySwitch,
    ChannelSwitch,
    CHWRegistration,
    OptOut,
    PostbirthRegistration,
    PrebirthRegistration,
    PublicRegistration,
    Messages,
    Events,
)


class BaseEventTestCase(object):
    def test_authentication_required(self):
        """
        There must be an authenticated user to make the request
        """
        response = self.client.post(self.url)
        self.assertEqual(response.status_code, status.HTTP_401_UNAUTHORIZED)

    def test_permission_required(self):
        """
        The authenticated user must have the correct permissions to make the request
        """
        user = get_user_model().objects.create_user("test")
        self.client.force_authenticate(user)
        response = self.client.post(self.url)
        self.assertEqual(response.status_code, status.HTTP_403_FORBIDDEN)


class OptOutViewSetTests(APITestCase, BaseEventTestCase):
    url = reverse("optout-list")

    def test_data_validation(self):
        """
        The supplied data must be validated, and any errors returned
        """
        user = get_user_model().objects.create_user("test")
        user.user_permissions.add(Permission.objects.get(codename="add_optout"))
        self.client.force_authenticate(user)
        response = self.client.post(self.url)
        self.assertEqual(response.status_code, status.HTTP_400_BAD_REQUEST)

    def test_successful_request(self):
        """
        Should create a new OptOut object in the database
        """
        user = get_user_model().objects.create_user("test")
        user.user_permissions.add(Permission.objects.get(codename="add_optout"))
        self.client.force_authenticate(user)
        response = self.client.post(
            self.url,
            {
                "contact_id": "9e12d04c-af25-40b6-aa4f-57c72e8e3f91",
                "optout_type": OptOut.STOP_TYPE,
                "reason": OptOut.UNKNOWN_REASON,
                "source": "SMS",
            },
        )
        self.assertEqual(response.status_code, status.HTTP_201_CREATED)
        [optout] = OptOut.objects.all()
        self.assertEqual(str(optout.contact_id), "9e12d04c-af25-40b6-aa4f-57c72e8e3f91")
        self.assertEqual(optout.optout_type, OptOut.STOP_TYPE)
        self.assertEqual(optout.reason, OptOut.UNKNOWN_REASON)
        self.assertEqual(optout.source, "SMS")
        self.assertEqual(optout.created_by, user.username)


class BabySwitchViewSetTests(APITestCase, BaseEventTestCase):
    url = reverse("babyswitch-list")

    def test_data_validation(self):
        """
        The supplied data must be validated, and any errors returned
        """
        user = get_user_model().objects.create_user("test")
        user.user_permissions.add(Permission.objects.get(codename="add_babyswitch"))
        self.client.force_authenticate(user)
        response = self.client.post(self.url)
        self.assertEqual(response.status_code, status.HTTP_400_BAD_REQUEST)

    def test_successful_request(self):
        """
        Should create a new BabySwitch object in the database
        """
        user = get_user_model().objects.create_user("test")
        user.user_permissions.add(Permission.objects.get(codename="add_babyswitch"))
        self.client.force_authenticate(user)
        response = self.client.post(
            self.url,
            {"contact_id": "9e12d04c-af25-40b6-aa4f-57c72e8e3f91", "source": "SMS"},
        )
        self.assertEqual(response.status_code, status.HTTP_201_CREATED)
        [babyswitch] = BabySwitch.objects.all()
        self.assertEqual(
            str(babyswitch.contact_id), "9e12d04c-af25-40b6-aa4f-57c72e8e3f91"
        )
        self.assertEqual(babyswitch.source, "SMS")
        self.assertEqual(babyswitch.created_by, user.username)


class ChannelSwitchViewSetTests(APITestCase, BaseEventTestCase):
    url = reverse("channelswitch-list")

    def test_data_validation(self):
        """
        The supplied data must be validated, and any errors returned
        """
        user = get_user_model().objects.create_user("test")
        user.user_permissions.add(Permission.objects.get(codename="add_channelswitch"))
        self.client.force_authenticate(user)
        response = self.client.post(self.url)
        self.assertEqual(response.status_code, status.HTTP_400_BAD_REQUEST)

    def test_successful_request(self):
        """
        Should create a new ChannelSwitch object in the database
        """
        user = get_user_model().objects.create_user("test")
        user.user_permissions.add(Permission.objects.get(codename="add_channelswitch"))
        self.client.force_authenticate(user)
        response = self.client.post(
            self.url,
            {
                "contact_id": "9e12d04c-af25-40b6-aa4f-57c72e8e3f91",
                "source": "SMS",
                "from_channel": "SMS",
                "to_channel": "WhatsApp",
            },
        )
        self.assertEqual(response.status_code, status.HTTP_201_CREATED)
        [channelswitch] = ChannelSwitch.objects.all()
        self.assertEqual(
            str(channelswitch.contact_id), "9e12d04c-af25-40b6-aa4f-57c72e8e3f91"
        )
        self.assertEqual(channelswitch.source, "SMS")
        self.assertEqual(channelswitch.from_channel, "SMS")
        self.assertEqual(channelswitch.to_channel, "WhatsApp")
        self.assertEqual(channelswitch.created_by, user.username)


class PublicRegistrationViewSetTests(APITestCase, BaseEventTestCase):
    url = reverse("publicregistration-list")

    def test_data_validation(self):
        """
        The supplied data must be validated, and any errors returned
        """
        user = get_user_model().objects.create_user("test")
        user.user_permissions.add(
            Permission.objects.get(codename="add_publicregistration")
        )
        self.client.force_authenticate(user)
        response = self.client.post(self.url)
        self.assertEqual(response.status_code, status.HTTP_400_BAD_REQUEST)

    def test_successful_request(self):
        """
        Should create a new ChannelSwitch object in the database
        """
        user = get_user_model().objects.create_user("test")
        user.user_permissions.add(
            Permission.objects.get(codename="add_publicregistration")
        )
        self.client.force_authenticate(user)
        response = self.client.post(
            self.url,
            {
                "contact_id": "9e12d04c-af25-40b6-aa4f-57c72e8e3f91",
                "device_contact_id": "d80d51cb-8a95-4588-ac74-250d739edef8",
                "source": "WhatsApp",
                "language": "zul",
            },
        )
        self.assertEqual(response.status_code, status.HTTP_201_CREATED)
        [channelswitch] = PublicRegistration.objects.all()
        self.assertEqual(
            str(channelswitch.contact_id), "9e12d04c-af25-40b6-aa4f-57c72e8e3f91"
        )
        self.assertEqual(
            str(channelswitch.device_contact_id), "d80d51cb-8a95-4588-ac74-250d739edef8"
        )
        self.assertEqual(channelswitch.source, "WhatsApp")
        self.assertEqual(channelswitch.language, "zul")
        self.assertEqual(channelswitch.created_by, user.username)


class PrebirthRegistrationViewSetTests(APITestCase, BaseEventTestCase):
    url = reverse("prebirthregistration-list")

    def test_data_validation(self):
        """
        The supplied data must be validated, and any errors returned
        """
        user = get_user_model().objects.create_user("test")
        user.user_permissions.add(
            Permission.objects.get(codename="add_prebirthregistration")
        )
        self.client.force_authenticate(user)
        response = self.client.post(self.url)
        self.assertEqual(response.status_code, status.HTTP_400_BAD_REQUEST)

    def test_successful_request(self):
        """
        Should create a new PrebirthRegistration object in the database
        """
        user = get_user_model().objects.create_user("test")
        user.user_permissions.add(
            Permission.objects.get(codename="add_prebirthregistration")
        )
        self.client.force_authenticate(user)
        response = self.client.post(
            self.url,
            {
                "contact_id": "9e12d04c-af25-40b6-aa4f-57c72e8e3f91",
                "device_contact_id": "d80d51cb-8a95-4588-ac74-250d739edef8",
                "id_type": "passport",
                "id_number": "",
                "passport_country": "zw",
                "passport_number": "FN123456",
                "date_of_birth": None,
                "language": "zul",
                "edd": "2020-10-11",
                "facility_code": "123456",
                "source": "WhatsApp",
            },
            format="json",
        )

        self.assertEqual(response.status_code, status.HTTP_201_CREATED)
        [registration] = PrebirthRegistration.objects.all()
        self.assertEqual(
            str(registration.contact_id), "9e12d04c-af25-40b6-aa4f-57c72e8e3f91"
        )
        self.assertEqual(
            str(registration.device_contact_id), "d80d51cb-8a95-4588-ac74-250d739edef8"
        )
        self.assertEqual(registration.id_type, PASSPORT_IDTYPE)
        self.assertEqual(registration.id_number, "")
        self.assertEqual(registration.passport_country, "zw")
        self.assertEqual(registration.passport_number, "FN123456")
        self.assertEqual(registration.date_of_birth, None)
        self.assertEqual(registration.language, "zul")
        self.assertEqual(registration.edd, datetime.date(2020, 10, 11))
        self.assertEqual(registration.facility_code, "123456")
        self.assertEqual(registration.source, "WhatsApp")
        self.assertEqual(registration.created_by, user.username)

    def test_prebirth_other_passport_origin(self):
        """
        Should create a new PrebirthRegistration object in the database with
        passport_country = "other"
        """
        user = get_user_model().objects.create_user("test")
        user.user_permissions.add(
            Permission.objects.get(codename="add_prebirthregistration")
        )
        self.client.force_authenticate(user)
        response = self.client.post(
            self.url,
            {
                "contact_id": "9e12d04c-af25-40b6-aa4f-57c72e8e3f91",
                "device_contact_id": "d80d51cb-8a95-4588-ac74-250d739edef8",
                "id_type": "passport",
                "id_number": "",
                "passport_country": "other",
                "passport_number": "FN123456",
                "date_of_birth": None,
                "language": "zul",
                "edd": "2020-10-11",
                "facility_code": "123456",
                "source": "WhatsApp",
            },
            format="json",
        )

        self.assertEqual(response.status_code, status.HTTP_201_CREATED)
        [registration] = PrebirthRegistration.objects.all()
        self.assertEqual(
            str(registration.contact_id), "9e12d04c-af25-40b6-aa4f-57c72e8e3f91"
        )
        self.assertEqual(registration.passport_country, "other")


class PostbirthRegistrationViewSetTests(APITestCase, BaseEventTestCase):
    url = reverse("postbirthregistration-list")

    def test_data_validation(self):
        """
        The supplied data must be validated, and any errors returned
        """
        user = get_user_model().objects.create_user("test")
        user.user_permissions.add(
            Permission.objects.get(codename="add_postbirthregistration")
        )
        self.client.force_authenticate(user)
        response = self.client.post(self.url)
        self.assertEqual(response.status_code, status.HTTP_400_BAD_REQUEST)

    def test_successful_request(self):
        """
        Should create a new PostbirthRegistration object in the database
        """
        user = get_user_model().objects.create_user("test")
        user.user_permissions.add(
            Permission.objects.get(codename="add_postbirthregistration")
        )
        self.client.force_authenticate(user)
        response = self.client.post(
            self.url,
            {
                "contact_id": "9e12d04c-af25-40b6-aa4f-57c72e8e3f91",
                "device_contact_id": "d80d51cb-8a95-4588-ac74-250d739edef8",
                "id_type": "passport",
                "id_number": "",
                "passport_country": "zw",
                "passport_number": "FN123456",
                "date_of_birth": None,
                "language": "zul",
                "baby_dob": "2018-10-11",
                "facility_code": "123456",
                "source": "WhatsApp",
            },
            format="json",
        )

        self.assertEqual(response.status_code, status.HTTP_201_CREATED)
        [registration] = PostbirthRegistration.objects.all()
        self.assertEqual(
            str(registration.contact_id), "9e12d04c-af25-40b6-aa4f-57c72e8e3f91"
        )
        self.assertEqual(
            str(registration.device_contact_id), "d80d51cb-8a95-4588-ac74-250d739edef8"
        )
        self.assertEqual(registration.id_type, PASSPORT_IDTYPE)
        self.assertEqual(registration.id_number, "")
        self.assertEqual(registration.passport_country, "zw")
        self.assertEqual(registration.passport_number, "FN123456")
        self.assertEqual(registration.date_of_birth, None)
        self.assertEqual(registration.language, "zul")
        self.assertEqual(registration.baby_dob, datetime.date(2018, 10, 11))
        self.assertEqual(registration.facility_code, "123456")
        self.assertEqual(registration.source, "WhatsApp")
        self.assertEqual(registration.created_by, user.username)

<<<<<<< HEAD

class MessagesViewSetTests(APITestCase):
    url = reverse("messages-list")

    def generate_hmac_signature(self, data, key):
        data = JSONRenderer().render(data)
        h = hmac.new(key.encode(), data, sha256)
        return base64.b64encode(h.digest()).decode()

    def test_successful_messages_request(self):
        """
        Should create a new Messages object in the database
        """
        user = get_user_model().objects.create_user("test")
        user.user_permissions.add(Permission.objects.get(codename="add_messages"))
        self.client.force_authenticate(user)
        data = {
            "messages": [
                {
                    "id": "9e12d04c-af25-40b6-aa4f-57c72e8e3f91",
                    "from": "sender-wa-id",
                    "timestamp": "1518694700",
                    "type": "image",
                    "message_direction": "I",
                    "recipient_type": "type",
                    "context": {
                        "from": "sender-wa-id-of-context-message",
                        "group_id": "group-id-of-context-message",
                        "id": "message-id-of-context-message",
                        "mentions": ["wa-id1", "wa-id2"],
                    },
                    "image": {
                        "file": "absolute-filepath-on-coreapp",
                        "id": "media-id",
                        "link": "link-to-image-file",
                        "mime_type": "media-mime-type",
                        "sha256": "checksum",
                        "caption": "image-caption",
                    },
                    "location": {
                        "address": "1 Hacker Way, Menlo Park, CA, 94025",
                        "name": "location-name",
                    },
                    "system": {"body": "system-message-content"},
                    "text": {"body": "text-message-content"},
                }
            ]
        }
        response = self.client.post(
            self.url,
            data,
            format="json",
            HTTP_X_TURN_HOOK_SIGNATURE=self.generate_hmac_signature(data, "REPLACEME"),
        )

        self.assertEqual(response.status_code, status.HTTP_202_ACCEPTED)
        [messages] = Messages.objects.all()
        self.assertEqual(str(messages.contact_id), "sender-wa-id")
        self.assertEqual(
            messages.timestamp, datetime.datetime(2018, 2, 15, 11, 38, 20, tzinfo=UTC)
        ),
        self.assertEqual(messages.id, "9e12d04c-af25-40b6-aa4f-57c72e8e3f91"),
        self.assertEqual(messages.type, "image"),
        self.assertEqual(messages.message_direction, "I"),
        self.assertEqual(
            messages.data,
            {
                "context": {
                    "from": "sender-wa-id-of-context-message",
                    "group_id": "group-id-of-context-message",
                    "id": "message-id-of-context-message",
                    "mentions": ["wa-id1", "wa-id2"],
                },
                "audio": None,
                "document": None,
                "errors": None,
                "video": None,
                "voice": None,
                "image": {
                    "file": "absolute-filepath-on-coreapp",
                    "id": "media-id",
                    "link": "link-to-image-file",
                    "mime_type": "media-mime-type",
                    "sha256": "checksum",
                    "caption": "image-caption",
                },
                "location": {
                    "address": "1 Hacker Way, Menlo Park, CA, 94025",
                    "name": "location-name",
                },
                "system": {"body": "system-message-content"},
                "text": {"body": "text-message-content"},
            },
        ),
        self.assertEqual(messages.created_by, user.username)
        self.assertEqual(messages.recipient_type, "type")

    def test_successful_events_request(self):
        """
        Should create a new Events object in the database
        """
        user = get_user_model().objects.create_user("test")
        user.user_permissions.add(Permission.objects.get(codename="add_messages"))
        self.client.force_authenticate(user)
        data = {
            "statuses": [
                {
                    "id": "ABGGFlA5FpafAgo6tHcNmNjXmuSf",
                    "recipient_id": "16315555555",
                    "status": "read",
                    "timestamp": "1518694700",
                }
            ]
        }
        response = self.client.post(
            self.url,
            data,
            format="json",
            HTTP_X_TURN_HOOK_SIGNATURE=self.generate_hmac_signature(data, "REPLACEME"),
        )

        self.assertEqual(response.status_code, status.HTTP_202_ACCEPTED)
        [events] = Events.objects.all()
        self.assertEqual(str(events.message_id), "ABGGFlA5FpafAgo6tHcNmNjXmuSf")
        self.assertEqual(str(events.recipient_id), "16315555555")
        self.assertEqual(events.status, "read")
        self.assertEqual(
            events.timestamp, datetime.datetime(2018, 2, 15, 11, 38, 20, tzinfo=UTC)
        )
        self.assertEqual(events.created_by, user.username)

    def test_signature_required(self):
        """
        Should see if the signature hook is given,
        otherwise, return a 401
        """
        user = get_user_model().objects.create_user("test")
        user.user_permissions.add(Permission.objects.get(codename="add_messages"))
        self.client.force_authenticate(user)
        data = {
            "messages": [
                {
                    "id": "9e12d04c-af25-40b6-aa4f-57c72e8e3f91",
                    "from": "sender-wa-id",
                    "timestamp": "1518694700",
                    "type": "image",
                    "message_direction": "I",
                    "recipient_type": "type",
                }
            ]
        }
        response = self.client.post(
            self.url,
            data,
            format="json",
        )

        self.assertEqual(response.status_code, status.HTTP_401_UNAUTHORIZED)
=======
    def test_postbirth_other_passport_origin(self):
        """
        Should create a new PostbirthRegistration object in the database with
        passport_country = "other"
        """
        user = get_user_model().objects.create_user("test")
        user.user_permissions.add(
            Permission.objects.get(codename="add_postbirthregistration")
        )
        self.client.force_authenticate(user)
        response = self.client.post(
            self.url,
            {
                "contact_id": "9e12d04c-af25-40b6-aa4f-57c72e8e3f91",
                "device_contact_id": "d80d51cb-8a95-4588-ac74-250d739edef8",
                "id_type": "passport",
                "id_number": "",
                "passport_country": "other",
                "passport_number": "FN123456",
                "date_of_birth": None,
                "language": "zul",
                "baby_dob": "2018-10-11",
                "facility_code": "123456",
                "source": "WhatsApp",
            },
            format="json",
        )

        self.assertEqual(response.status_code, status.HTTP_201_CREATED)
        [registration] = PostbirthRegistration.objects.all()
        self.assertEqual(
            str(registration.contact_id), "9e12d04c-af25-40b6-aa4f-57c72e8e3f91"
        )
        self.assertEqual(registration.passport_country, "other")


class CHWRegistrationViewSetTests(APITestCase, BaseEventTestCase):
    url = reverse("chwregistration-list")

    def test_data_validation(self):
        """
        The supplied data must be validated, and any errors returned
        """
        user = get_user_model().objects.create_user("test")
        user.user_permissions.add(
            Permission.objects.get(codename="add_chwregistration")
        )
        self.client.force_authenticate(user)
        response = self.client.post(self.url)
        self.assertEqual(response.status_code, status.HTTP_400_BAD_REQUEST)

    def test_successful_request(self):
        """
        Should create a new ChannelSwitch object in the database
        """
        user = get_user_model().objects.create_user("test")
        user.user_permissions.add(
            Permission.objects.get(codename="add_chwregistration")
        )
        self.client.force_authenticate(user)
        response = self.client.post(
            self.url,
            {
                "contact_id": "9e12d04c-af25-40b6-aa4f-57c72e8e3f91",
                "device_contact_id": "d80d51cb-8a95-4588-ac74-250d739edef8",
                "source": "WhatsApp",
                "id_type": "dob",
                "id_number": "",
                "passport_country": "",
                "passport_number": "",
                "date_of_birth": "1990-02-03",
                "language": "nso",
            },
        )
        self.assertEqual(response.status_code, status.HTTP_201_CREATED)
        [channelswitch] = CHWRegistration.objects.all()
        self.assertEqual(
            str(channelswitch.contact_id), "9e12d04c-af25-40b6-aa4f-57c72e8e3f91"
        )
        self.assertEqual(
            str(channelswitch.device_contact_id), "d80d51cb-8a95-4588-ac74-250d739edef8"
        )
        self.assertEqual(channelswitch.source, "WhatsApp")
        self.assertEqual(channelswitch.id_type, "dob")
        self.assertEqual(channelswitch.date_of_birth, datetime.date(1990, 2, 3))
        self.assertEqual(channelswitch.language, "nso")
        self.assertEqual(channelswitch.created_by, user.username)

    def test_chw_other_passport_origin(self):
        """
        Should create a new CHWRegistration object in the database with
        passport_country = "other"
        """
        user = get_user_model().objects.create_user("test")
        user.user_permissions.add(
            Permission.objects.get(codename="add_chwregistration")
        )
        self.client.force_authenticate(user)
        response = self.client.post(
            self.url,
            {
                "contact_id": "9e12d04c-af25-40b6-aa4f-57c72e8e3f91",
                "device_contact_id": "d80d51cb-8a95-4588-ac74-250d739edef8",
                "source": "WhatsApp",
                "id_type": "passport",
                "id_number": "",
                "passport_country": "other",
                "passport_number": "",
                "date_of_birth": "1990-02-03",
                "language": "nso",
            },
        )
        self.assertEqual(response.status_code, status.HTTP_201_CREATED)
        [registration] = CHWRegistration.objects.all()
        self.assertEqual(
            str(registration.contact_id), "9e12d04c-af25-40b6-aa4f-57c72e8e3f91"
        )
        self.assertEqual(registration.passport_country, "other")
>>>>>>> 94a96d1f
<|MERGE_RESOLUTION|>--- conflicted
+++ resolved
@@ -358,7 +358,6 @@
         self.assertEqual(registration.source, "WhatsApp")
         self.assertEqual(registration.created_by, user.username)
 
-<<<<<<< HEAD
 
 class MessagesViewSetTests(APITestCase):
     url = reverse("messages-list")
@@ -517,7 +516,7 @@
         )
 
         self.assertEqual(response.status_code, status.HTTP_401_UNAUTHORIZED)
-=======
+
     def test_postbirth_other_passport_origin(self):
         """
         Should create a new PostbirthRegistration object in the database with
@@ -635,5 +634,4 @@
         self.assertEqual(
             str(registration.contact_id), "9e12d04c-af25-40b6-aa4f-57c72e8e3f91"
         )
-        self.assertEqual(registration.passport_country, "other")
->>>>>>> 94a96d1f
+        self.assertEqual(registration.passport_country, "other")