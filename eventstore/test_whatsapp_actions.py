--- conflicted
+++ resolved
@@ -152,53 +152,6 @@
             update_rapidpro_preferred_channel(message)
 
         p.update_contact.assert_called_once_with(
-<<<<<<< HEAD
-            "whatsapp:27820001001", fields={"preferred_channnel": "WhatsApp"}
-        )
-
-
-class handleinboundwithlabel(TestCase):
-    @override_settings(RAPIDPRO_OPERATOR_REPLY_FLOW="test-flow-uuid")
-    @responses.activate
-    def test_flow_triggered_with_tag(self):
-        """
-        Triggers the correct rapidpro flow with the correct details for inbound with tag
-        """
-        message = Mock()
-        message.id = "test-id"
-        message.contact_id = "123"
-        message.data = {
-          "messages": [{
-            "to": "27820001002",
-            "from": "27820001001",
-            "type": "text",
-            "_vnd": {
-              "v1": {
-                "direction": "outbound",
-                "in_reply_to": "an-earlier-inbound-external-id",
-                "author": {
-                  "name": "the name of the author",
-                  "type": "SYSTEM | OPERATOR",
-                },
-                "labels": [{
-                  "uuid": "27820001001",
-                  "value": "EDD"
-                }]
-              }
-            }
-          }, ]
-        }
-
-        with patch("eventstore.tasks.rapidpro") as p:
-            handle_inbound_with_label(message)
-        p.create_flow_start.assert_called_once_with(
-            extra={
-                "inbound_text": "Inbound question",
-            },
-            flow="test-flow-uuid",
-            urns=["tel:+27820001001"],
-        ) 
-=======
             "whatsapp:27820001001", fields={"preferred_channel": "WhatsApp"}
         )
 
@@ -532,5 +485,4 @@
 
         handle_whatsapp_delivery_error(event)
 
-        self.assertEqual(len(responses.calls), 1)
->>>>>>> 29a4f907
+        self.assertEqual(len(responses.calls), 1)