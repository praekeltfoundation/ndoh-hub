--- conflicted
+++ resolved
@@ -4,10 +4,6 @@
 
 import responses
 from django.conf import settings
-<<<<<<< HEAD
-=======
-from django.test import override_settings
->>>>>>> 9f6e076c
 from django.test import TestCase as DjangoTestCase
 from django.test import override_settings
 from pytz import UTC
