--- conflicted
+++ resolved
@@ -1,5 +1,5 @@
 import uuid
-from typing import List, Text
+from typing import Text
 
 import pycountry
 from django.conf.locale import LANG_INFO
@@ -471,11 +471,7 @@
     data = JSONField(default=dict, blank=True, null=True)
 
     class Meta:
-<<<<<<< HEAD
-        indexes: List[models.Index] = [
-            # MSISDN index created using RunSQL for concurrent index
-            # models.Index(fields=["msisdn"], name="covid19triage_msisdn")
-        ]
+        indexes = [models.Index(fields=["msisdn", "timestamp"])]
 
 
 class HealthCheckUserProfileManager(models.Manager):
@@ -562,9 +558,6 @@
         for k, v in healthcheck.data.items():
             if has_value(v):
                 self.data[k] = v
-=======
-        indexes = [models.Index(fields=["msisdn", "timestamp"])]
->>>>>>> 88f505d1
 
 
 class CDUAddressUpdate(models.Model):
