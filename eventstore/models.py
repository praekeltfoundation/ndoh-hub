--- conflicted
+++ resolved
@@ -162,7 +162,6 @@
     data = JSONField(default=dict, blank=True, null=True)
 
 
-<<<<<<< HEAD
 class Message(models.Model):
     INBOUND = "I"
     OUTBOUND = "O"
@@ -184,12 +183,12 @@
     timestamp = models.DateTimeField(default=timezone.now)
     created_by = models.CharField(max_length=255, blank=True)
     data = JSONField(default=dict, blank=True, null=True)
-=======
+
+
 class ExternalRegistrationID(models.Model):
     """
     Keeps track of all the registration IDs that we've processed from external
     registrations, so that we can deduplicate on them
     """
 
-    id = models.CharField(max_length=255, primary_key=True)
->>>>>>> 74176dbb
+    id = models.CharField(max_length=255, primary_key=True)