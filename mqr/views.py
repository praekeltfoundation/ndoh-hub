--- conflicted
+++ resolved
@@ -1,16 +1,13 @@
 import random
 
-from rest_framework import generics, permissions, status
+from rest_framework import generics, permissions
 from rest_framework.response import Response
 
-<<<<<<< HEAD
-from .models import MqrStrata
-from .serializers import MqrStrataSerializer
-=======
 from mqr.serializers import FaqSerializer, NextMessageSerializer
 from mqr.utils import get_message_details, get_next_send_date, get_tag
 
->>>>>>> b94b3d06
+from .models import MqrStrata
+from .serializers import MqrStrataSerializer
 
 STUDY_ARMS = ["ARM", "RCM", "BCM", "RCM_BCM", "RCM_SMS"]
 
@@ -48,13 +45,7 @@
             strata.next_index += 1
             strata.save()
 
-<<<<<<< HEAD
         return Response(arm)
-=======
-    def get(self, request):
-        # TODO: change this to the strata sequential assignment
-        random_arm = random.choice(["ARM", "RCM", "BCM", "RCM_BCM", "RCM_SMS"])
-        return Response({"random_arm": random_arm})
 
 
 class NextMessageView(generics.GenericAPIView):
@@ -100,5 +91,4 @@
         faq_tag = f"{tag}_faq{faq_number}"
         response = get_message_details(faq_tag)
 
-        return Response(response, status=status.HTTP_200_OK)
->>>>>>> b94b3d06
+        return Response(response, status=status.HTTP_200_OK)