import json

import responses
from django.contrib.auth import get_user_model
from django.urls import reverse
from rest_framework import status
from rest_framework.test import APITestCase

from .helpers import FakeAaqApi, FakeAaqCoreApi, FakeAaqUdApi, FakeTask


class GetFirstPageViewTests(APITestCase):
    url = reverse("aaq-get-first-page")

    def test_unauthenticated(self):
        """
        Unauthenticated users cannot access the API
        """
        response = self.client.post(self.url, {})
        self.assertEqual(response.status_code, status.HTTP_401_UNAUTHORIZED)

    # TODO: Test how we handle errors from aaq core?

    @responses.activate
    def test_get_first_page_view(self):
        """
        Check that we get 5 faqs returned with 1st page of inbound check
        """
        user = get_user_model().objects.create_user("test")
        self.client.force_authenticate(user)
        fakeCoreApi = FakeAaqCoreApi()
        responses.add_callback(
            responses.POST,
            "http://aaqcore/inbound/check",
            callback=fakeCoreApi.post_inbound_check,
            content_type="application/json",
        )

        payload = json.dumps({"question": "I am pregnant and also out of breath"})
        # test string value, bad question, empty str, emoji, int

        response = self.client.post(
            self.url, data=payload, content_type="application/json"
        )
        assert response.json() == {
            "message": "*1* - short of breath\n*2* - Fainting in pregnancy\n"
            "*3* - Bleeding in pregnancy\n*4* - Sleep in pregnancy\n*5* - "
            "Breast pain",
            "body": {
                "1": {"text": "*Yes, pregnancy can affect your breathing", "id": "21"},
                "2": {
                    "text": "*Fainting could mean anemia – visit the clinic to "
                    "find out",
                    "id": "26",
                },
                "3": {
                    "text": "*Bleeding during pregnancy*\r\n \r\n*Early " "pregnancy",
                    "id": "114",
                },
                "4": {
                    "text": "*Get good sleep during pregnancy*\r\n\r\nGood "
                    "sleep is good",
                    "id": "111",
                },
                "5": {
                    "text": "*Sometimes breast pain needs to be checked at "
                    "the clinic",
                    "id": "150",
                },
            },
            "next_page_url": "/inbound/iii/ppp?inbound_secret_key=zzz",
            "feedback_secret_key": "xxx",
            "inbound_secret_key": "yyy",
            "inbound_id": "iii",
        }

    @responses.activate
    def test_get_first_page_view_gibberish_input(self):
        """
        Check that we get a response with an empty list in the top_responses part
        """
        user = get_user_model().objects.create_user("test")
        self.client.force_authenticate(user)
        fakeCoreApi = FakeAaqCoreApi()
        responses.add_callback(
            responses.POST,
            "http://aaqcore/inbound/check",
            callback=fakeCoreApi.post_inbound_check_return_empty,
            content_type="application/json",
        )

        payload = json.dumps({"question": "a"})
        # test string value, bad question, empty str, emoji, int

        response = self.client.post(
            self.url, data=payload, content_type="application/json"
        )

        assert response.json() == {
            "message": "Gibberish Detected",
            "body": {},
            "feedback_secret_key": "xxx",
            "inbound_secret_key": "yyy",
            "inbound_id": "iii",
        }

    @responses.activate
    def test_get_first_page_view_non_text_input(self):
        """
        Check that we get an error message if a blank question is submitted
        This happens when a voicenote or document is sent, or if an image is
        sent without a text caption
        """
        user = get_user_model().objects.create_user("test")
        self.client.force_authenticate(user)
        fakeCoreApi = FakeAaqCoreApi()
        responses.add_callback(
            responses.POST,
            "http://aaqcore/inbound/check",
            callback=fakeCoreApi.post_inbound_check_return_empty,
            content_type="application/json",
        )

        payload = json.dumps({"question": ""})

        response = self.client.post(
            self.url, data=payload, content_type="application/json"
        )

        assert response.json() == {"message": "Non-text Input Detected"}


class AddFeedbackViewTests(APITestCase):
    url = reverse("aaq-add-feedback")

    @responses.activate
    def test_faq_feedback_view(self):
        """Test that we can submit feedback on an FAQ"""
        data = {
            "feedback_secret_key": "dummy_secret",
            "inbound_id": "dummy_inbound_id",
            "feedback": {
                "feedback_type": "negative",
                "faq_id": "dummy_faq_id",
            },
        }
        user = get_user_model().objects.create_user("test")
        self.client.force_authenticate(user)
        fakeTask = FakeTask()
        responses.add_callback(
            responses.PUT,
            "http://aaqcore/inbound/feedback",
            callback=fakeTask.call_add_feedback_task,
            content_type="application/json",
        )

        payload = json.dumps(data)
        response = self.client.put(
            self.url, data=payload, content_type="application/json"
        )

        assert response.status_code == 202

    @responses.activate
    def test_page_feedback_view(self):
        """Test that we can submit feedback on an Page"""
        data = {
            "feedback_secret_key": "dummy_secret",
            "inbound_id": "dummy_inbound_id",
            "feedback": {
                "feedback_type": "positive",
                "page_number": "dummy_page_number",
            },
        }
        user = get_user_model().objects.create_user("test")
        self.client.force_authenticate(user)
        fakeTask = FakeTask()
        responses.add_callback(
            responses.PUT,
            "http://aaqcore/inbound/feedback",
            callback=fakeTask.call_add_feedback_task,
            content_type="application/json",
        )

        payload = json.dumps(data)
        response = self.client.put(
            self.url, data=payload, content_type="application/json"
        )

        assert response.status_code == 202

    def test_page_invalid_feedback_view(self):
        """Test that we can submit feedback on an Page"""
        data = {
            "feedback_secret_key": "dummy_secret",
            "inbound_id": "dummy_inbound_id",
            "feedback": {
                "feedback_type": "positive",
            },
        }
        user = get_user_model().objects.create_user("test")
        self.client.force_authenticate(user)

        payload = json.dumps(data)
        response = self.client.put(
            self.url, data=payload, content_type="application/json"
        )

        assert response.status_code == 400
        assert response.json() == {
            "non_field_errors": [
                "At least one of faq_id or page_number must be supplied."
            ]
        }


class CheckUrgencyViewTests(APITestCase):
    url = reverse("aaq-check-urgency")

    @responses.activate
    def test_urgent(self):
        """
        Test that we can get an urgency score of 1.0
        """
        user = get_user_model().objects.create_user("test")
        self.client.force_authenticate(user)
        fakeAaqUdApi = FakeAaqUdApi()
        responses.add_callback(
            responses.POST,
            "http://aaqud/inbound/check",
            callback=fakeAaqUdApi.post_inbound_check_return_one,
            content_type="application/json",
        )

        payload = json.dumps({"question": "I am pregnant and out of breath"})
        # test string value, bad question, empty str, emoji, int

        response = self.client.post(
            self.url, data=payload, content_type="application/json"
        )

        assert response.json() == {"urgency_score": 1.0}

    @responses.activate
    def test_not_urgent(self):
        """
        Test that we can get an urgency score of 1.0
        """
        user = get_user_model().objects.create_user("test")
        self.client.force_authenticate(user)
        fakeAaqUdApi = FakeAaqUdApi()
        responses.add_callback(
            responses.POST,
            "http://aaqud/inbound/check",
            callback=fakeAaqUdApi.post_inbound_check_return_zero,
            content_type="application/json",
        )

        payload = json.dumps({"question": "I am fine"})
        # test string value, bad question, empty str, emoji, int

        response = self.client.post(
            self.url, data=payload, content_type="application/json"
        )

        assert response.json() == {"urgency_score": 0.0}


<<<<<<< HEAD
class ResponseFeedbackViewTests(APITestCase):
    url = reverse("aaq-response-feedback")

    @responses.activate
    def test_response_feedback_view(self):
        """Test that we can submit response feedback on an FAQ"""
        data = json.dumps(
            {
                "feedback_secret_key": "dummy_secret",
                "query_id": 1,
                "feedback_sentiment": "negative",
                "feedback_text": "Not helpful",
            }
        )
        user = get_user_model().objects.create_user("test")
        self.client.force_authenticate(user)
        fakeTask = FakeTask()
        responses.add_callback(
            responses.POST,
            "http://aaq_v2/response-feedback",
            callback=fakeTask.call_response_feedback_task_v2,
            content_type="application/json",
        )

        response = self.client.post(
            self.url, data=data, content_type="application/json"
        )
        # need to check response here

        assert response.status_code == 200

    def test_response_feedback_invalid_view(self):
        """Test that we can submit response feedback"""
        data = json.dumps(
            {
                "feedback_secret_key": "dummy_secret",
            }
        )
        user = get_user_model().objects.create_user("test")
        self.client.force_authenticate(user)
        fakeTask = FakeTask()
        responses.add_callback(
            responses.POST,
            "http://aaq_v2/response-feedback",
            callback=fakeTask.call_response_feedback_task_v2,
            content_type="application/json",
        )

        response = self.client.post(
            self.url, data=data, content_type="application/json"
        )

        assert response.status_code == 400
        assert response.json() == {"query_id": ["This field is required."]}

    def test_response_feedback_invalid_sentiment_view(self):
        """Test that we can submit response feedback"""
        data = json.dumps(
            {
                "feedback_secret_key": "dummy_secret",
                "query_id": 1,
                "feedback_sentiment": "sentiment",
                "feedback_text": "Not helpful",
            }
        )
        user = get_user_model().objects.create_user("test")
        self.client.force_authenticate(user)
        fakeTask = FakeTask()
        responses.add_callback(
            responses.POST,
            "http://aaq_v2/response-feedback",
            callback=fakeTask.call_response_feedback_task_v2,
            content_type="application/json",
        )

        response = self.client.post(
            self.url, data=data, content_type="application/json"
        )

        assert response.status_code == 400
        assert response.json() == {
            "feedback_sentiment": ['"sentiment" is not a valid choice.']
        }
=======
class SearchViewTests(APITestCase):
    url = reverse("aaq-search")

    @responses.activate
    def test_search(self):
        """
        Test that search returns data.
        """

        user = get_user_model().objects.create_user("test")
        self.client.force_authenticate(user)
        fakeAaqApi = FakeAaqApi()
        responses.add_callback(
            responses.POST,
            "http://aaq_v2/search",
            callback=fakeAaqApi.post_search,
            content_type="application/json",
        )

        payload = json.dumps(
            {
                "generate_llm_response": False,
                "query_metadata": {"some_key": "query_metadata"},
                "query_text": "Breastfeeding",
            }
        )

        response = self.client.post(
            self.url, data=payload, content_type="application/json"
        )

        self.assertEqual(response.status_code, 200)
        self.assertIn("message", response.data)
        self.assertIn("body", response.data)
        self.assertIn("query_id", response.data)
        self.assertIn("feedback_secret_key", response.data)

        assert response.json() == {
            "message": "*0* - Example content title\n*1* -"
            " Another example content title",
            "body": {
                "0": {"text": "Example content text", "id": 23},
                "1": {"text": "Another example content text", "id": 12},
            },
            "feedback_secret_key": "secret-key-12345-abcde",
            "query_id": 1,
        }

    @responses.activate
    def test_search_gibberish(self):
        """
        Check that we get a response with an empty list in the search results part
        """
        user = get_user_model().objects.create_user("test")
        self.client.force_authenticate(user)
        fakeAaqApi = FakeAaqApi()
        responses.add_callback(
            responses.POST,
            "http://aaq_v2/search",
            callback=fakeAaqApi.post_search_return_empty,
            content_type="application/json",
        )

        payload = json.dumps(
            {
                "generate_llm_response": False,
                "query_metadata": {"some_key": "query_metadata"},
                "query_text": "yjyvcgrfeuyikbjmfb",
            }
        )

        response = self.client.post(
            self.url, data=payload, content_type="application/json"
        )

        assert response.json() == {
            "message": "Gibberish Detected",
            "body": {},
            "feedback_secret_key": "secret-key-12345-abcde",
            "query_id": 1,
        }

    @responses.activate
    def test_search_invalid_request_body(self):
        """
        Test search valid request.
        """
        user = get_user_model().objects.create_user("test")
        self.client.force_authenticate(user)

        payload = json.dumps({})

        response = self.client.post(
            self.url, data=payload, content_type="application/json"
        )

        self.assertEqual(response.status_code, status.HTTP_400_BAD_REQUEST)
        self.assertEqual(response.json(), {"query_text": ["This field is required."]})
>>>>>>> c70fcfc1
<|MERGE_RESOLUTION|>--- conflicted
+++ resolved
@@ -266,43 +266,37 @@
         assert response.json() == {"urgency_score": 0.0}
 
 
-<<<<<<< HEAD
 class ResponseFeedbackViewTests(APITestCase):
     url = reverse("aaq-response-feedback")
 
     @responses.activate
     def test_response_feedback_view(self):
         """Test that we can submit response feedback on an FAQ"""
-        data = json.dumps(
-            {
-                "feedback_secret_key": "dummy_secret",
-                "query_id": 1,
-                "feedback_sentiment": "negative",
-                "feedback_text": "Not helpful",
-            }
-        )
+        payload = {
+            "feedback_secret_key": "secret-key-12345-abcde",
+            "query_id": 1,
+            "feedback_sentiment": "negative",
+            "feedback_text": "Not helpful",
+        }
         user = get_user_model().objects.create_user("test")
         self.client.force_authenticate(user)
         fakeTask = FakeTask()
         responses.add_callback(
             responses.POST,
             "http://aaq_v2/response-feedback",
-            callback=fakeTask.call_response_feedback_task_v2,
-            content_type="application/json",
-        )
-
-        response = self.client.post(
-            self.url, data=data, content_type="application/json"
-        )
-        # need to check response here
+            callback=fakeTask.call_add_feedback_task_v2,
+            content_type="application/json",
+        )
+
+        response = self.client.post(self.url, data=payload, format="json")
 
         assert response.status_code == 200
 
     def test_response_feedback_invalid_view(self):
         """Test that we can submit response feedback"""
-        data = json.dumps(
+        payload = json.dumps(
             {
-                "feedback_secret_key": "dummy_secret",
+                "feedback_secret_key": "secret-key-12345-abcde",
             }
         )
         user = get_user_model().objects.create_user("test")
@@ -311,12 +305,12 @@
         responses.add_callback(
             responses.POST,
             "http://aaq_v2/response-feedback",
-            callback=fakeTask.call_response_feedback_task_v2,
-            content_type="application/json",
-        )
-
-        response = self.client.post(
-            self.url, data=data, content_type="application/json"
+            callback=fakeTask.call_add_feedback_task_v2,
+            content_type="application/json",
+        )
+
+        response = self.client.post(
+            self.url, data=payload, content_type="application/json"
         )
 
         assert response.status_code == 400
@@ -324,9 +318,9 @@
 
     def test_response_feedback_invalid_sentiment_view(self):
         """Test that we can submit response feedback"""
-        data = json.dumps(
+        payload = json.dumps(
             {
-                "feedback_secret_key": "dummy_secret",
+                "feedback_secret_key": "secret-key-12345-abcde",
                 "query_id": 1,
                 "feedback_sentiment": "sentiment",
                 "feedback_text": "Not helpful",
@@ -338,19 +332,20 @@
         responses.add_callback(
             responses.POST,
             "http://aaq_v2/response-feedback",
-            callback=fakeTask.call_response_feedback_task_v2,
-            content_type="application/json",
-        )
-
-        response = self.client.post(
-            self.url, data=data, content_type="application/json"
+            callback=fakeTask.call_add_feedback_task_v2,
+            content_type="application/json",
+        )
+
+        response = self.client.post(
+            self.url, data=payload, content_type="application/json"
         )
 
         assert response.status_code == 400
         assert response.json() == {
             "feedback_sentiment": ['"sentiment" is not a valid choice.']
         }
-=======
+
+
 class SearchViewTests(APITestCase):
     url = reverse("aaq-search")
 
@@ -448,5 +443,4 @@
         )
 
         self.assertEqual(response.status_code, status.HTTP_400_BAD_REQUEST)
-        self.assertEqual(response.json(), {"query_text": ["This field is required."]})
->>>>>>> c70fcfc1
+        self.assertEqual(response.json(), {"query_text": ["This field is required."]})