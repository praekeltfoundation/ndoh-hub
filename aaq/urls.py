from django.urls import re_path
from rest_framework import routers

from . import views

router = routers.DefaultRouter()
router.trailing_slash = "/?"


urlpatterns = [
    re_path(
        r"^api/v1/inbound/check",
        views.get_first_page,
        name="aaq-get-first-page",
    ),
    re_path(
        r"^api/v1/inbound/feedback",
        views.add_feedback,
        name="aaq-add-feedback",
    ),
    re_path(
        r"^api/v1/check-urgency",
        views.check_urgency,
        name="aaq-check-urgency",
    ),
    re_path(
<<<<<<< HEAD
        r"^api/v2/response-feedback",
        views.response_feedback,
        name="aaq-response-feedback",
=======
        r"^api/v2/search",
        views.search,
        name="aaq-search",
>>>>>>> c70fcfc1
    ),
]<|MERGE_RESOLUTION|>--- conflicted
+++ resolved
@@ -24,14 +24,13 @@
         name="aaq-check-urgency",
     ),
     re_path(
-<<<<<<< HEAD
         r"^api/v2/response-feedback",
         views.response_feedback,
         name="aaq-response-feedback",
-=======
+    ),
+    re_path(
         r"^api/v2/search",
         views.search,
         name="aaq-search",
->>>>>>> c70fcfc1
     ),
 ]