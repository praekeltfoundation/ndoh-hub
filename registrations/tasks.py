import requests
import json
import uuid

from django.conf import settings
from celery.task import Task
from celery.utils.log import get_task_logger
from seed_services_client.identity_store import IdentityStoreApiClient
from seed_services_client.stage_based_messaging import StageBasedMessagingApiClient  # noqa

from ndoh_hub import utils
from .models import Registration, SubscriptionRequest


is_client = IdentityStoreApiClient(
    api_url=settings.IDENTITY_STORE_URL,
    auth_token=settings.IDENTITY_STORE_TOKEN
)


<<<<<<< HEAD
=======
def is_valid_date(date):
    try:
        datetime.datetime.strptime(date, "%Y-%m-%d")
        return True
    except:
        return False


def is_valid_uuid(id):
    return len(id) == 36 and id[14] == '4' and id[19] in ['a', 'b', '8', '9']


def is_valid_lang(lang):
    return lang in [
        "zul_ZA",  # isiZulu
        "xho_ZA",  # isiXhosa
        "afr_ZA",  # Afrikaans
        "eng_ZA",  # English
        "nso_ZA",  # Sesotho sa Leboa / Pedi
        "tsn_ZA",  # Setswana
        "sot_ZA",  # Sesotho
        "tso_ZA",  # Xitsonga
        "ssw_ZA",  # siSwati
        "ven_ZA",  # Tshivenda
        "nbl_ZA",  # isiNdebele
    ]


def is_valid_msisdn(msisdn):
    """ A very basic msisdn validation check """
    return msisdn[0] == '+' and len(msisdn) == 12


>>>>>>> 9204ef97
def get_risk_status(reg_type, mom_dob, edd):
    """ Determine the risk level of the mother """

    # high risk if postbirth registration
    if "postbirth" in reg_type:
        return "high"

    # high risk if age < 18
    age = utils.get_mom_age(utils.get_today(), mom_dob)
    if age < 18:
        return "high"

    # high risk if registering after 20 weeks pregnant
    weeks = utils.get_pregnancy_week(utils.get_today(), edd)
    if weeks >= 20:
        return "high"

    # otherwise normal risk
    return "normal"


class ValidateSubscribe(Task):
    """ Task to validate a registration model entry's registration
    data.
    """
    name = "ndoh_hub.registrations.tasks.validate_subscribe"
    l = get_task_logger(__name__)

    def check_lang(self, data_fields, registration):
        if "language" not in data_fields:
            return ["Language is missing from data"]
        elif not utils.is_valid_lang(registration.data["language"]):
            return ["Language not a valid option"]
        else:
            return []

    def check_mom_dob(self, data_fields, registration):
        if "mom_dob" not in data_fields:
            return ["Mother DOB missing"]
        elif not utils.is_valid_date(registration.data["mom_dob"]):
            return ["Mother DOB invalid"]
        else:
            return []

    def check_edd(self, data_fields, registration):
        if "edd" not in data_fields:
            return ["Estimated Due Date missing"]
        elif not utils.is_valid_date(registration.data["edd"]):
            return ["Estimated Due Date invalid"]
        else:
            return []

    def check_baby_dob(self, data_fields, registration):
        if "baby_dob" not in data_fields:
            return ["Baby Date of Birth missing"]
        elif not utils.is_valid_date(registration.data["baby_dob"]):
            return ["Baby Date of Birth invalid"]
        elif utils.get_baby_age(utils.get_today(),
                                registration.data["baby_dob"]) < 0:
            return ["Baby Date of Birth cannot be in the future"]
        else:
            return []

    def check_operator_id(self, data_fields, registration):
        if "operator_id" not in data_fields:
            return ["Operator ID missing"]
        elif not utils.is_valid_uuid(registration.data["operator_id"]):
            return ["Operator ID invalid"]
        else:
            return []

    def check_msisdn_registrant(self, data_fields, registration):
        if "msisdn_registrant" not in data_fields:
<<<<<<< HEAD
            return ["Msisdn of Registrant missing"]
        elif not utils.is_valid_msisdn(registration.data["msisdn_registrant"]):
            return ["Msisdn of Registrant invalid"]
=======
            return ["MSISDN of Registrant missing"]
        elif not is_valid_msisdn(registration.data["msisdn_registrant"]):
            return ["MSISDN of Registrant invalid"]
>>>>>>> 9204ef97
        else:
            return []

    def check_msisdn_device(self, data_fields, registration):
        if "msisdn_device" not in data_fields:
<<<<<<< HEAD
            return ["Msisdn of device missing"]
        elif not utils.is_valid_msisdn(registration.data["msisdn_device"]):
            return ["Msisdn of device invalid"]
=======
            return ["MSISDN of device missing"]
        elif not is_valid_msisdn(registration.data["msisdn_device"]):
            return ["MSISDN of device invalid"]
>>>>>>> 9204ef97
        else:
            return []

    def check_faccode(self, data_fields, registration):
        if "faccode" not in data_fields:
            return ["Facility (clinic) code missing"]
        else:
            return []

    def validate(self, registration):
        """ Validates that all the required info is provided for a
        registration.
        """
        self.l.info("Starting registration validation")

        validation_errors = []

        # Check if registrant_id is a valid UUID
        if not utils.is_valid_uuid(registration.registrant_id):
            validation_errors += ["Invalid UUID registrant_id"]

        # Check that required fields are provided and valid
        data_fields = registration.data.keys()

        if registration.reg_type == "pmtct_prebirth":
            validation_errors += self.check_lang(data_fields, registration)
            validation_errors += self.check_mom_dob(data_fields, registration)
            validation_errors += self.check_edd(data_fields, registration)
            validation_errors += self.check_operator_id(
                data_fields, registration)

        elif registration.reg_type == "pmtct_postbirth":
            validation_errors += self.check_lang(data_fields, registration)
            validation_errors += self.check_mom_dob(data_fields, registration)
            validation_errors += self.check_baby_dob(data_fields, registration)
            validation_errors += self.check_operator_id(
                data_fields, registration)

        elif registration.reg_type == "nurseconnect":
<<<<<<< HEAD
            validation_errors += self.check_faccode(data_fields, registration)
=======
            validation_errors += self.check_faccode(
                data_fields, registration)
>>>>>>> 9204ef97
            validation_errors += self.check_operator_id(
                data_fields, registration)
            validation_errors += self.check_msisdn_registrant(
                data_fields, registration)
            validation_errors += self.check_msisdn_device(
                data_fields, registration)
<<<<<<< HEAD
=======
            validation_errors += self.check_lang(
                data_fields, registration)
>>>>>>> 9204ef97

        elif registration.reg_type == "momconnect_prebirth":
            validation_errors.append("Momconnect prebirth not yet supported")

        elif registration.reg_type == "momconnect_postbirth":
            validation_errors.append("Momconnect prebirth not yet supported")

        elif registration.reg_type == "loss_general":
            validation_errors.append("Loss general not yet supported")

        # Evaluate if there were any problems, save and return
        if len(validation_errors) == 0:
            self.l.info("Registration validated successfully - updating "
                        "registration object")
            registration.validated = True
            registration.save()
            self.l.info("Registration object updated.")
            return True
        else:
            self.l.info("Registration validation failed - updating "
                        "registration object")
            registration.data["invalid_fields"] = validation_errors
            registration.save()
            self.l.info("Registration object updated.")
            return False

    def create_subscriptionrequests(self, registration):
        """ Create SubscriptionRequest(s) based on the
        validated registration.
        """
        self.l.info("Starting subscriptionrequest creation")

        self.l.info("Calculating weeks")
        weeks = 1  # default week number

        # . calculate weeks along if prebirth
        if "prebirth" in registration.reg_type:
            weeks = utils.get_pregnancy_week(utils.get_today(),
                                             registration.data["edd"])

        if "postbirth" in registration.reg_type:
            weeks = utils.get_baby_age(utils.get_today(),
                                       registration.data["baby_dob"])

        # . determine messageset shortname
        self.l.info("Determining messageset shortname")
        short_name = utils.get_messageset_short_name(
            registration.reg_type, registration.source.authority, weeks)

        # . determine sbm details
        self.l.info("Determining SBM details")
        msgset_id, msgset_schedule, next_sequence_number =\
            utils.get_messageset_schedule_sequence(
                short_name, weeks)

        subscription = {
            "identity": registration.registrant_id,
            "messageset": msgset_id,
            "next_sequence_number": next_sequence_number,
            "lang": "eng_ZA",  # NurseConnect is currently only in english
            "schedule": msgset_schedule
        }
        self.l.info("Creating SubscriptionRequest object")
        SubscriptionRequest.objects.create(**subscription)
        self.l.info("SubscriptionRequest created")

        return "SubscriptionRequest created"

    def set_risk_status(self, registration):
        """ Determine the risk status of the mother and save it to her identity
        """
        self.l.info("Calculating risk level")
        risk = get_risk_status(registration.reg_type,
                               registration.data["mom_dob"],
                               registration.data["edd"])
        self.l.info("Reading the identity")
        identity = is_client.get_identity(registration.registrant_id)
        details = identity["details"]

        if "pmtct" in details:
            details["pmtct"]["risk_status"] = risk
        else:
            details["pmtct"] = {"risk_status": risk}

        self.l.info("Saving risk level to the identity")
        is_client.update_identity(
            registration.registrant_id, {"details": details})

        self.l.info("Identity updated with risk level")
        return risk

    def run(self, registration_id, **kwargs):
        """ Sets the registration's validated field to True if
        validation is successful.
        """
        self.l = self.get_logger(**kwargs)
        self.l.info("Looking up the registration")
        registration = Registration.objects.get(id=registration_id)

        reg_validates = self.validate(registration)

        if reg_validates:
            self.create_subscriptionrequests(registration)
            self.set_risk_status(registration)
            self.l.info("Task executed successfully")
            return True
        else:
            self.l.info("Task terminated due to validation issues")
            return False


validate_subscribe = ValidateSubscribe()


class DeliverHook(Task):
    def run(self, target, payload, instance_id=None, hook_id=None, **kwargs):
        """
        target:     the url to receive the payload.
        payload:    a python primitive data structure
        instance_id:   a possibly None "trigger" instance ID
        hook_id:       the ID of defining Hook object
        """
        requests.post(
            url=target,
            data=json.dumps(payload),
            headers={
                'Content-Type': 'application/json',
                'Authorization': 'Token %s' % settings.HOOK_AUTH_TOKEN
            }
        )


def deliver_hook_wrapper(target, payload, instance, hook):
    if instance is not None:
        if isinstance(instance.id, uuid.UUID):
            instance_id = str(instance.id)
        else:
            instance_id = instance.id
    else:
        instance_id = None
    kwargs = dict(target=target, payload=payload,
                  instance_id=instance_id, hook_id=hook.id)
    DeliverHook.apply_async(kwargs=kwargs)<|MERGE_RESOLUTION|>--- conflicted
+++ resolved
@@ -18,42 +18,6 @@
 )
 
 
-<<<<<<< HEAD
-=======
-def is_valid_date(date):
-    try:
-        datetime.datetime.strptime(date, "%Y-%m-%d")
-        return True
-    except:
-        return False
-
-
-def is_valid_uuid(id):
-    return len(id) == 36 and id[14] == '4' and id[19] in ['a', 'b', '8', '9']
-
-
-def is_valid_lang(lang):
-    return lang in [
-        "zul_ZA",  # isiZulu
-        "xho_ZA",  # isiXhosa
-        "afr_ZA",  # Afrikaans
-        "eng_ZA",  # English
-        "nso_ZA",  # Sesotho sa Leboa / Pedi
-        "tsn_ZA",  # Setswana
-        "sot_ZA",  # Sesotho
-        "tso_ZA",  # Xitsonga
-        "ssw_ZA",  # siSwati
-        "ven_ZA",  # Tshivenda
-        "nbl_ZA",  # isiNdebele
-    ]
-
-
-def is_valid_msisdn(msisdn):
-    """ A very basic msisdn validation check """
-    return msisdn[0] == '+' and len(msisdn) == 12
-
-
->>>>>>> 9204ef97
 def get_risk_status(reg_type, mom_dob, edd):
     """ Determine the risk level of the mother """
 
@@ -127,29 +91,17 @@
 
     def check_msisdn_registrant(self, data_fields, registration):
         if "msisdn_registrant" not in data_fields:
-<<<<<<< HEAD
-            return ["Msisdn of Registrant missing"]
+            return ["MSISDN of Registrant missing"]
         elif not utils.is_valid_msisdn(registration.data["msisdn_registrant"]):
-            return ["Msisdn of Registrant invalid"]
-=======
-            return ["MSISDN of Registrant missing"]
-        elif not is_valid_msisdn(registration.data["msisdn_registrant"]):
             return ["MSISDN of Registrant invalid"]
->>>>>>> 9204ef97
         else:
             return []
 
     def check_msisdn_device(self, data_fields, registration):
         if "msisdn_device" not in data_fields:
-<<<<<<< HEAD
-            return ["Msisdn of device missing"]
+            return ["MSISDN of device missing"]
         elif not utils.is_valid_msisdn(registration.data["msisdn_device"]):
-            return ["Msisdn of device invalid"]
-=======
-            return ["MSISDN of device missing"]
-        elif not is_valid_msisdn(registration.data["msisdn_device"]):
             return ["MSISDN of device invalid"]
->>>>>>> 9204ef97
         else:
             return []
 
@@ -189,23 +141,16 @@
                 data_fields, registration)
 
         elif registration.reg_type == "nurseconnect":
-<<<<<<< HEAD
-            validation_errors += self.check_faccode(data_fields, registration)
-=======
             validation_errors += self.check_faccode(
                 data_fields, registration)
->>>>>>> 9204ef97
             validation_errors += self.check_operator_id(
                 data_fields, registration)
             validation_errors += self.check_msisdn_registrant(
                 data_fields, registration)
             validation_errors += self.check_msisdn_device(
                 data_fields, registration)
-<<<<<<< HEAD
-=======
             validation_errors += self.check_lang(
                 data_fields, registration)
->>>>>>> 9204ef97
 
         elif registration.reg_type == "momconnect_prebirth":
             validation_errors.append("Momconnect prebirth not yet supported")
@@ -265,7 +210,7 @@
             "identity": registration.registrant_id,
             "messageset": msgset_id,
             "next_sequence_number": next_sequence_number,
-            "lang": "eng_ZA",  # NurseConnect is currently only in english
+            "lang": registration.data["language"],
             "schedule": msgset_schedule
         }
         self.l.info("Creating SubscriptionRequest object")
