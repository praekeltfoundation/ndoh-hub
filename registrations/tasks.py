--- conflicted
+++ resolved
@@ -1108,11 +1108,8 @@
                 if registration.data.get("mom_dob")
                 else None
             ),
-<<<<<<< HEAD
             "sid": str(registration.registrant_id),
-=======
             "eid": str(registration.id),
->>>>>>> 2b8609f1
         }
 
         # Self registrations on all lines should use cmsisdn as dmsisdn too
@@ -1239,11 +1236,8 @@
             "persal": self.get_persal(identity),
             "sanc": self.get_sanc(identity),
             "encdate": self.get_timestamp(registration),
-<<<<<<< HEAD
             "sid": str(registration.registrant_id),
-=======
             "eid": str(registration.id),
->>>>>>> 2b8609f1
         }
 
         return json_template
