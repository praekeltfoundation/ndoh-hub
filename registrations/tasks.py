import json
import random
import re
import uuid
from datetime import datetime
from functools import partial

import phonenumbers
import requests
from celery import chain
from celery.exceptions import SoftTimeLimitExceeded
from celery.task import Task
from celery.utils.log import get_task_logger
from demands import HTTPServiceError
from django.conf import settings
from django.contrib.auth.models import User
from django.utils import translation
from requests.exceptions import ConnectionError, HTTPError, RequestException
from seed_services_client.identity_store import IdentityStoreApiClient
from seed_services_client.service_rating import ServiceRatingApiClient
from wabclient.exceptions import AddressException

from ndoh_hub import utils
from ndoh_hub.celery import app

from .models import Registration, Source, WhatsAppContact

try:
    from urlparse import urljoin
except ImportError:
    from urllib.parse import urljoin


is_client = IdentityStoreApiClient(
    api_url=settings.IDENTITY_STORE_URL, auth_token=settings.IDENTITY_STORE_TOKEN
)

sr_client = ServiceRatingApiClient(
    api_url=settings.SERVICE_RATING_URL, auth_token=settings.SERVICE_RATING_TOKEN
)


def get_risk_status(reg_type, mom_dob, edd):
    """ Determine the risk level of the mother """

    # high risk if postbirth registration
    if "postbirth" in reg_type:
        return "high"

    # high risk if age < 18
    age = utils.get_mom_age(utils.get_today(), mom_dob)
    if age < 18:
        return "high"

    # high risk if registering after 20 weeks pregnant
    weeks = utils.get_pregnancy_week(utils.get_today(), edd)
    if weeks >= 20:
        return "high"

    # otherwise normal risk
    return "normal"


class HTTPRetryMixin(object):
    """
    A mixin for exponential delay retries on retriable http errors
    """

    max_retries = 10
    delay_factor = 1
    jitter_percentage = 0.25

    def on_failure(self, exc, task_id, args, kwargs, einfo):
        delay = (2 ** self.request.retries) * self.delay_factor
        delay *= 1 + (random.random() * self.jitter_percentage)
        if (
            isinstance(exc, HTTPError)
            and self.request.retries < self.max_retries
            and 500 <= exc.response.status_code < 600
        ):
            raise self.retry(countdown=delay, exc=exc)
        if isinstance(exc, ConnectionError) and self.request.retries < self.max_retries:
            raise self.retry(countdown=delay, exc=exc)


class ValidateSubscribe(Task):
    """ Task to validate a registration model entry's registration
    data.
    """

    name = "ndoh_hub.registrations.tasks.validate_subscribe"
    log = get_task_logger(__name__)

    # Validation checks
    def check_lang(self, data_fields, registration):
        if "language" not in data_fields:
            return ["Language is missing from data"]
        elif not utils.is_valid_lang(registration.data["language"]):
            return ["Language not a valid option"]
        else:
            return []

    def check_mom_dob(self, data_fields, registration):
        if "mom_dob" not in data_fields:
            return ["Mother DOB missing"]
        elif not utils.is_valid_date(registration.data["mom_dob"]):
            return ["Mother DOB invalid"]
        else:
            return []

    def check_edd(self, data_fields, registration):
        if "edd" not in data_fields:
            return ["Estimated Due Date missing"]
        elif not utils.is_valid_edd(registration.data["edd"]):
            return ["Estimated Due Date invalid"]
        else:
            return []

    def check_baby_dob(self, data_fields, registration):
        if "baby_dob" not in data_fields:
            return ["Baby Date of Birth missing"]
        elif not utils.is_valid_date(registration.data["baby_dob"]):
            return ["Baby Date of Birth invalid"]
        elif utils.get_baby_age(utils.get_today(), registration.data["baby_dob"]) < 0:
            return ["Baby Date of Birth cannot be in the future"]
        else:
            return []

    def check_operator_id(self, data_fields, registration):
        if "operator_id" not in data_fields:
            return ["Operator ID missing"]
        elif not utils.is_valid_uuid(registration.data["operator_id"]):
            return ["Operator ID invalid"]
        else:
            return []

    def check_msisdn_registrant(self, data_fields, registration):
        if "msisdn_registrant" not in data_fields:
            return ["MSISDN of Registrant missing"]
        elif not utils.is_valid_msisdn(registration.data["msisdn_registrant"]):
            return ["MSISDN of Registrant invalid"]
        else:
            return []

    def check_msisdn_device(self, data_fields, registration):
        if "msisdn_device" not in data_fields:
            return ["MSISDN of device missing"]
        elif not utils.is_valid_msisdn(registration.data["msisdn_device"]):
            return ["MSISDN of device invalid"]
        else:
            return []

    def check_faccode(self, data_fields, registration):
        if "faccode" not in data_fields:
            return ["Facility (clinic) code missing"]
        elif not utils.is_valid_faccode(registration.data["faccode"]):
            return ["Facility code invalid"]
        else:
            return []

    def check_consent(self, data_fields, registration):
        if "consent" not in data_fields:
            return ["Consent is missing"]
        elif registration.data["consent"] is not True:
            return ["Cannot continue without consent"]
        else:
            return []

    def check_sa_id_no(self, data_fields, registration):
        if "sa_id_no" not in data_fields:
            return ["SA ID number missing"]
        elif not utils.is_valid_sa_id_no(registration.data["sa_id_no"]):
            return ["SA ID number invalid"]
        else:
            return []

    def check_passport_no(self, data_fields, registration):
        if "passport_no" not in data_fields:
            return ["Passport number missing"]
        elif not utils.is_valid_passport_no(registration.data["passport_no"]):
            return ["Passport number invalid"]
        else:
            return []

    def check_passport_origin(self, data_fields, registration):
        if "passport_origin" not in data_fields:
            return ["Passport origin missing"]
        elif not utils.is_valid_passport_origin(registration.data["passport_origin"]):
            return ["Passport origin invalid"]
        else:
            return []

    def check_id(self, data_fields, registration):
        if "id_type" not in data_fields:
            return ["ID type missing"]
        elif not utils.is_valid_id_type(registration.data["id_type"]):
            return ["ID type should be one of {}".format(utils.ID_TYPES)]
        else:
            id_errors = []
            if registration.data["id_type"] == "sa_id":
                id_errors += self.check_sa_id_no(data_fields, registration)
                id_errors += self.check_mom_dob(data_fields, registration)
            elif registration.data["id_type"] == "passport":
                id_errors += self.check_passport_no(data_fields, registration)
                id_errors += self.check_passport_origin(data_fields, registration)
            elif registration.data["id_type"] == "none":
                id_errors += self.check_mom_dob(data_fields, registration)
            return id_errors

    # Validate
    def validate(self, registration):
        """ Validates that all the required info is provided for a
        registration.
        """
        self.log.info("Starting registration validation")

        validation_errors = []

        # Check if registrant_id is a valid UUID
        if not utils.is_valid_uuid(registration.registrant_id):
            validation_errors += ["Invalid UUID registrant_id"]

        # Check that required fields are provided and valid
        data_fields = registration.data.keys()

        if "pmtct_prebirth" in registration.reg_type:
            validation_errors += self.check_lang(data_fields, registration)
            validation_errors += self.check_mom_dob(data_fields, registration)
            validation_errors += self.check_edd(data_fields, registration)
            validation_errors += self.check_operator_id(data_fields, registration)

        elif "pmtct_postbirth" in registration.reg_type:
            validation_errors += self.check_lang(data_fields, registration)
            validation_errors += self.check_mom_dob(data_fields, registration)
            validation_errors += self.check_baby_dob(data_fields, registration)
            validation_errors += self.check_operator_id(data_fields, registration)

        elif "nurseconnect" in registration.reg_type:
            validation_errors += self.check_faccode(data_fields, registration)
            validation_errors += self.check_operator_id(data_fields, registration)
            validation_errors += self.check_msisdn_registrant(data_fields, registration)
            validation_errors += self.check_msisdn_device(data_fields, registration)
            validation_errors += self.check_lang(data_fields, registration)

        elif registration.reg_type in ["momconnect_prebirth", "whatsapp_prebirth"]:
            # Checks that apply to clinic, chw, public
            validation_errors += self.check_operator_id(data_fields, registration)
            validation_errors += self.check_msisdn_registrant(data_fields, registration)
            validation_errors += self.check_msisdn_device(data_fields, registration)
            validation_errors += self.check_lang(data_fields, registration)
            validation_errors += self.check_consent(data_fields, registration)

            # Checks that apply to clinic, chw
            if registration.source.authority in ["hw_full", "hw_partial"]:
                validation_errors += self.check_id(data_fields, registration)

            # Checks that apply to clinic only
            if registration.source.authority == "hw_full":
                validation_errors += self.check_edd(data_fields, registration)
                validation_errors += self.check_faccode(data_fields, registration)

        elif registration.reg_type in ("momconnect_postbirth", "whatsapp_postbirth"):
            if registration.source.authority == "hw_full":
                validation_errors += self.check_operator_id(data_fields, registration)
                validation_errors += self.check_msisdn_registrant(
                    data_fields, registration
                )
                validation_errors += self.check_msisdn_device(data_fields, registration)
                validation_errors += self.check_lang(data_fields, registration)
                validation_errors += self.check_consent(data_fields, registration)
                validation_errors += self.check_id(data_fields, registration)
                validation_errors += self.check_baby_dob(data_fields, registration)
                validation_errors += self.check_faccode(data_fields, registration)
            else:
                validation_errors += [
                    "Momconnect postbirth not yet supported for public or CHW"
                ]

        elif registration.reg_type == "loss_general":
            validation_errors.append("Loss general not yet supported")

        # Evaluate if there were any problems, save and return
        if len(validation_errors) == 0:
            self.log.info(
                "Registration validated successfully - updating " "registration object"
            )
            registration.validated = True
            registration.save()
            self.log.info("Registration object updated.")
            return True
        else:
            self.log.info(
                "Registration validation failed - updating " "registration object"
            )
            registration.data["invalid_fields"] = validation_errors
            registration.save()
            self.log.info("Registration object updated.")
            return False

    def create_popi_subscriptionrequest(self, registration):
        """
        Creates a new subscription request for the POPI message set. This
        message set tells the user how to access the POPI required services.
        This should only be sent for Clinic or CHW registrations.
        """
        if registration.reg_type not in (
            "momconnect_prebirth",
            "momconnect_postbirth",
            "whatsapp_prebirth",
            "whatsapp_postbirth",
        ) or registration.source.authority not in ["hw_partial", "hw_full"]:
            return "POPI Subscription request not created"

        self.log.info("Fetching messageset")
        msgset_short_name = utils.get_messageset_short_name(
            "popi", registration.source.authority, None
        )
        r = utils.get_messageset_schedule_sequence(msgset_short_name, None)
        msgset_id, msgset_schedule, next_sequence_number = r

        self.log.info("Creating subscription request")
        from .models import SubscriptionRequest

        SubscriptionRequest.objects.create(
            identity=registration.registrant_id,
            messageset=msgset_id,
            next_sequence_number=next_sequence_number,
            lang=registration.data["language"],
            schedule=msgset_schedule,
        )
        self.log.info("POPI Subscription request created")
        return "POPI Subscription Request created"

    def create_service_info_subscriptionrequest(self, registration):
        """
        Creates a new subscription request for the service info message set.
        This should only be created for momconnect whatsapp registrations.
        """
        if registration.reg_type not in (
            "whatsapp_prebirth",
            "whatsapp_postbirth",
        ) or registration.source.authority in ["hw_partial", "patient"]:
            return

        self.log.info("Fetching messageset")

        if registration.reg_type == "whatsapp_prebirth":
            weeks = utils.get_pregnancy_week(
                utils.get_today(), registration.data["edd"]
            )
        else:
            weeks = (
                utils.get_baby_age(utils.get_today(), registration.data["baby_dob"])
                + 40
            )
        msgset_short_name = utils.get_messageset_short_name(
            "whatsapp_service_info", registration.source.authority, weeks
        )
        r = utils.get_messageset_schedule_sequence(msgset_short_name, weeks)
        msgset_id, msgset_schedule, next_sequence_number = r

        self.log.info("Creating subscription request")
        from .models import SubscriptionRequest

        SubscriptionRequest.objects.create(
            identity=registration.registrant_id,
            messageset=msgset_id,
            next_sequence_number=next_sequence_number,
            lang=registration.data["language"],
            schedule=msgset_schedule,
        )
        self.log.info("Service Info Subscription request created")

    # Create SubscriptionRequest
    def create_subscriptionrequests(self, registration):
        """ Create SubscriptionRequest(s) based on the
        validated registration.
        """
        self.log.info("Starting subscriptionrequest creation")

        self.log.info("Calculating weeks")
        weeks = 1  # default week number

        # . calculate weeks along
        if registration.reg_type in (
            "momconnect_prebirth",
            "whatsapp_prebirth",
        ) and registration.source.authority not in ["hw_partial", "patient"]:
            weeks = utils.get_pregnancy_week(
                utils.get_today(), registration.data["edd"]
            )

        elif "pmtct_prebirth" in registration.reg_type:
            weeks = utils.get_pregnancy_week(
                utils.get_today(), registration.data["edd"]
            )

        elif "pmtct_postbirth" in registration.reg_type:
            weeks = utils.get_baby_age(utils.get_today(), registration.data["baby_dob"])

        elif (
            registration.reg_type in ("momconnect_postbirth", "whatsapp_postbirth")
            and registration.source.authority == "hw_full"
        ):
            weeks = utils.get_baby_age(utils.get_today(), registration.data["baby_dob"])

        # . determine messageset shortname
        self.log.info("Determining messageset shortname")
        short_name = utils.get_messageset_short_name(
            registration.reg_type, registration.source.authority, weeks
        )

        # . determine sbm details
        self.log.info("Determining SBM details")
        r = utils.get_messageset_schedule_sequence(short_name, weeks)
        msgset_id, msgset_schedule, next_sequence_number = r

        subscription = {
            "identity": registration.registrant_id,
            "messageset": msgset_id,
            "next_sequence_number": next_sequence_number,
            "lang": registration.data["language"],
            "schedule": msgset_schedule,
        }
        self.log.info("Creating SubscriptionRequest object")
        from .models import SubscriptionRequest

        SubscriptionRequest.objects.create(**subscription)
        self.log.info("SubscriptionRequest created")

        return "SubscriptionRequest created"

    # Create ServiceRating Invite
    def create_servicerating_invite(self, registration):
        """ Create a new servicerating invite
        """
        invite_data = {
            "identity": registration.registrant_id
            # could provide "invite" to override servicerating defaults
        }
        self.log.info("Creating ServiceRating invite")
        response = sr_client.create_invite(invite_data)
        self.log.info("Created ServiceRating invite")
        return response

    # Set risk status
    def set_risk_status(self, registration):
        """ Determine the risk status of the mother and save it to her identity
        """
        self.log.info("Calculating risk level")
        risk = get_risk_status(
            registration.reg_type,
            registration.data["mom_dob"],
            registration.data["edd"],
        )
        self.log.info("Reading the identity")
        identity = is_client.get_identity(registration.registrant_id)
        details = identity["details"]

        if "pmtct" in details:
            details["pmtct"]["risk_status"] = risk
        else:
            details["pmtct"] = {"risk_status": risk}

        self.log.info("Saving risk level to the identity")
        is_client.update_identity(registration.registrant_id, {"details": details})

        self.log.info("Identity updated with risk level")
        return risk

    def opt_in_identity(self, registration):
        """
        Opts in the identity if they've previously opted out
        """
        try:
            msisdn = registration.data["msisdn_registrant"]
        except KeyError:
            return

        opt_in_identity.delay(
            registration.registrant_id, msisdn, registration.source_id
        )

    def send_welcome_message(self, registration):
        """
        If this is a prebirth momconnect registration, send the welcome message
        """
        if registration.reg_type not in ("momconnect_prebirth", "whatsapp_prebirth"):
            return
        if registration.source.authority != "hw_full":
            # Only clinic registrations should get this message
            return
        try:
            msisdn = registration.data["msisdn_registrant"]
            language = registration.data["language"]
        except KeyError:
            return

        send_welcome_message.delay(
            language=language,
            channel="WHATSAPP" if "whatsapp" in registration.reg_type else "JUNE_TEXT",
            msisdn=msisdn,
            identity_id=registration.registrant_id,
        )

    # Run
    def run(self, registration_id, **kwargs):
        """ Sets the registration's validated field to True if
        validation is successful.
        """
        self.log = self.get_logger(**kwargs)
        self.log.info("Looking up the registration")
        from .models import Registration

        registration = Registration.objects.get(id=registration_id)

        if registration.reg_type == "jembi_momconnect":
            # We do this validation in it's own task
            return

        reg_validates = self.validate(registration)
        if reg_validates:
            self.create_subscriptionrequests(registration)
            self.create_popi_subscriptionrequest(registration)
            self.create_service_info_subscriptionrequest(registration)
            self.opt_in_identity(registration)
            self.send_welcome_message(registration)

            # NOTE: disable service rating for now
            # if registration.reg_type == "momconnect_prebirth" and\
            #    registration.source.authority == "hw_full":
            #     self.create_servicerating_invite(registration)

            if "pmtct" in registration.reg_type:
                self.set_risk_status(registration)

            self.log.info("Scheduling registration push to Jembi")
            jembi_task = BasePushRegistrationToJembi.get_jembi_task_for_registration(
                registration
            )
            task = chain(
                jembi_task.si(str(registration.pk)),
                remove_personally_identifiable_fields.si(str(registration.pk)),
            )
            task.delay()

            self.log.info("Task executed successfully")
            return True
        else:
            self.log.info("Task terminated due to validation issues")
            return False


validate_subscribe = ValidateSubscribe()


@app.task()
def remove_personally_identifiable_fields(registration_id):
    """
    Saves the personally identifiable fields to the identity, and then
    removes them from the registration object.
    """
    registration = Registration.objects.get(id=registration_id)

    fields = set(
        (
            "id_type",
            "mom_dob",
            "passport_no",
            "passport_origin",
            "sa_id_no",
            "language",
            "consent",
            "mom_given_name",
            "mom_family_name",
            "mom_email",
        )
    ).intersection(registration.data.keys())
    if fields:
        identity = is_client.get_identity(registration.registrant_id)

        for field in fields:
            #  Language is stored as 'lang_code' in the Identity Store
            if field == "language":
                identity["details"]["lang_code"] = registration.data.pop(field)
                continue
            identity["details"][field] = registration.data.pop(field)

        is_client.update_identity(identity["id"], {"details": identity["details"]})

    msisdn_fields = set(("msisdn_device", "msisdn_registrant")).intersection(
        registration.data.keys()
    )
    for field in msisdn_fields:
        msisdn = registration.data.pop(field)
        identities = is_client.get_identity_by_address("msisdn", msisdn)
        try:
            field_identity = next(identities["results"])
        except StopIteration:
            field_identity = is_client.create_identity(
                {"details": {"addresses": {"msisdn": {msisdn: {}}}}}
            )
        field = field.replace("msisdn", "uuid")
        registration.data[field] = field_identity["id"]

    registration.save()


def add_personally_identifiable_fields(registration):
    """
    Sometimes we might want to rerun the validation and subscription, and for
    that we want to put back any fields that we placed on the identity when
    anonymising the registration.

    This function just adds those fields to the 'registration' object, it
    doesn't save those fields to the database.
    """
    identity = is_client.get_identity(registration.registrant_id)
    if not identity:
        return registration

    fields = (
        set(
            (
                "id_type",
                "mom_dob",
                "passport_no",
                "passport_origin",
                "sa_id_no",
                "lang_code",
                "consent",
                "mom_given_name",
                "mom_family_name",
                "mom_email",
            )
        )
        .intersection(identity["details"].keys())
        .difference(registration.data.keys())
    )
    for field in fields:
        if field == "lang_code":
            registration.data["language"] = identity["details"][field]
            continue
        registration.data[field] = identity["details"][field]

    uuid_fields = set(("uuid_device", "uuid_registrant")).intersection(
        registration.data.keys()
    )
    for field in uuid_fields:
        msisdn = utils.get_identity_msisdn(registration.data[field])
        if msisdn:
            field = field.replace("uuid", "msisdn")
            registration.data[field] = msisdn

    return registration


class ValidateSubscribeJembiAppRegistration(HTTPRetryMixin, ValidateSubscribe):
    """
    Validates and creates subscriptions for registrations coming from the
    Jembi application.
    """

    def is_primary_address(self, addr_type, address, identity):
        """
        Returns whether `address` is the primary address for `identity`

        Arguments:
            addr_type {string} -- The type of address to check for
            address {string} -- The address to check for
            identity {dict} -- The identity that has addresses to check

        Returns:
            A bool which is `True` when the address is the identity's primary
            address.
        """
        return all(
            map(
                lambda addr: address == addr[0] or not addr[1].get("default"),
                identity.get("details", {})
                .get("addresses", {})
                .get(addr_type, {})
                .items(),
            )
        )

    def get_or_update_identity_by_address(self, address):
        """
        Gets the first identity with the given primary address, or if no
        identity exists, creates an identity with the given address

        Arguments:
            address {string} -- The MSISDN to search for

        Returns:
            A dict representing the identity for `address`
        """
        identities = filter(
            partial(self.is_primary_address, "msisdn", address),
            is_client.get_identity_by_address("msisdn", address)["results"],
        )
        try:
            return next(identities)
        except StopIteration:
            identity = {
                "details": {
                    "default_addr_type": "msisdn",
                    "addresses": {"msisdn": {address: {"default": True}}},
                }
            }
            return is_client.create_identity(identity)

    def is_opted_out(self, identity, address):
        """
        Returns whether or not an address on an identity is opted out
        """
        addr_details = identity["details"]["addresses"]["msisdn"][address]
        return "optedout" in addr_details and addr_details["optedout"] is True

    def opt_in(self, identity, address, source):
        """
        Opts in a previously opted out identity
        """
        optin = {
            "identity": identity["id"],
            "address_type": "msisdn",
            "address": address,
            "request_source": source.name,
            "requestor_source_id": source.id,
        }
        return is_client.create_optin(optin)

    def fail_validation(self, registration, reason):
        """
        Validation for the registration has failed
        """
        registration.data["invalid_fields"] = reason
        registration.save()
        return self.send_webhook(registration)

    def fail_error(self, registration, reason):
        """
        Uncaught error that caused the registration to fail
        """
        registration.data["error_data"] = reason
        registration.save()
        return self.send_webhook(registration)

    def registration_success(self, registration):
        """
        Registration has been successfully processed
        """
        return self.send_webhook(registration)

    def send_webhook(self, registration):
        """
        Sends a webhook if one is specified for the given registration
        Also sends the status over websocket
        """
        url = registration.data.get("callback_url", None)
        token = registration.data.get("callback_auth_token", None)

        headers = {}
        if token is not None:
            headers["Authorization"] = "Bearer {}".format(token)

        if url is not None:
            http_request_with_retries.delay(
                method="POST", url=url, headers=headers, payload=registration.status
            )

    def is_registered_on_whatsapp(self, address):
        """
        Returns whether or not the number is recognised on wassup
        """
        r = requests.post(
            urljoin(settings.ENGAGE_URL, "v1/contacts"),
            json={"blocking": "wait", "contacts": [address]},
            headers={"Authorization": "Bearer {}".format(settings.ENGAGE_TOKEN)},
        )
        r.raise_for_status()
        data = r.json()
        existing = filter(lambda d: d.get("status", False) == "valid", data["contacts"])
        return any(existing)

    def create_pmtct_registration(self, registration, operator):
        if "whatsapp" in registration.reg_type:
            reg_type = "whatsapp_pmtct_prebirth"
        else:
            reg_type = "pmtct_prebirth"
        data = {
            "language": registration.data["language"],
            "mom_dob": registration.data["mom_dob"],
            "edd": registration.data["edd"],
            "operator_id": operator["id"],
        }
        Registration.objects.create(
            reg_type=reg_type,
            registrant_id=registration.registrant_id,
            source=registration.source,
            created_by=registration.created_by,
            data=data,
        )

    def is_identity_subscribed(self, identity, regex):
        """
        Checks to see if the identity is subscribed to the specified
        messageset. Check is done on the short name of the messageset matching
        the given regular expression
        """
        active_subs = utils.sbm_client.get_subscriptions(
            {"identity": identity["id"], "active": True}
        )["results"]
        messagesets = utils.sbm_client.get_messagesets()["results"]
        messagesets = {ms["id"]: ms["short_name"] for ms in messagesets}
        for sub in active_subs:
            short_name = messagesets[sub["messageset"]]
            if re.search(regex, short_name):
                return True
        return False

    def is_valid_clinic_code(self, code):
        """
        Checks to see if the specified clinic code is recognised or not
        """
        r = requests.get(
            urljoin(settings.JEMBI_BASE_URL, "facilityCheck"),
            {"criteria": "code:{}".format(code)},
            auth=(settings.JEMBI_USERNAME, settings.JEMBI_PASSWORD),
        )
        r.raise_for_status()
        return len(r.json().get("rows", [])) != 0

    def run(self, registration_id, **kwargs):
        registration = Registration.objects.get(id=registration_id)
        msisdn_registrant = registration.data["msisdn_registrant"]
        registrant = self.get_or_update_identity_by_address(msisdn_registrant)
        device = self.get_or_update_identity_by_address(
            registration.data["msisdn_device"]
        )
        registration.registrant_id = registrant["id"]

        # Check for existing subscriptions
        if self.is_identity_subscribed(registrant, r"prebirth\.hw_full"):
            self.fail_validation(
                registration,
                {
                    "mom_msisdn": "Number is already subscribed to MomConnect "
                    "messaging"
                },
            )
            return

        # Check for previously opted out
        if self.is_opted_out(registrant, msisdn_registrant):
            if registration.data["mom_opt_in"]:
                self.opt_in(registrant, msisdn_registrant, registration.source)
            else:
                self.fail_validation(
                    registration,
                    {
                        "mom_opt_in": "Mother has previously opted out and has "
                        "not chosen to opt back in again"
                    },
                )
                return

        # Determine WhatsApp vs SMS registration
        registration.data["registered_on_whatsapp"] = self.is_registered_on_whatsapp(
            msisdn_registrant
        )
        if (
            registration.data["mom_whatsapp"]
            and registration.data["registered_on_whatsapp"]
        ):
            registration.reg_type = "whatsapp_prebirth"
        else:
            registration.reg_type = "momconnect_prebirth"

        # Check clinic code
        if not self.is_valid_clinic_code(registration.data["faccode"]):
            self.fail_validation(
                registration, {"clinic_code": "Not a recognised clinic code"}
            )
            return

        registration.validated = True
        registration.save()

        # Create subscriptions
        self.create_subscriptionrequests(registration)
        self.create_popi_subscriptionrequest(registration)
        self.create_service_info_subscriptionrequest(registration)

        # Send welcome message
        send_welcome_message(
            language=registration.data["language"],
            channel="WHATSAPP" if "whatsapp" in registration.reg_type else "JUNE_TEXT",
            msisdn=msisdn_registrant,
            identity_id=registration.registrant_id,
        )

        # Push to Jembi and remove personally identifiable information
        jembi_task = BasePushRegistrationToJembi.get_jembi_task_for_registration(
            registration
        )
        task = chain(
            jembi_task.si(str(registration.pk)),
            remove_personally_identifiable_fields.si(str(registration.pk)),
        )
        task.delay()

        # Create PMTCT registration if required
        if registration.data["mom_pmtct"]:
            self.create_pmtct_registration(registration, device)

        # Send success webhook
        self.registration_success(registration)

    def on_failure(self, exc, task_id, args, kwargs, einfo):
        super(ValidateSubscribeJembiAppRegistration, self).on_failure(
            exc, task_id, args, kwargs, einfo
        )
        # Send failure webhook
        registration_id = kwargs.get("registration_id", None) or args[0]
        registration = Registration.objects.get(id=registration_id)
        self.fail_error(
            registration,
            {
                "type": einfo.type.__name__,
                "message": str(exc),
                "traceback": einfo.traceback,
            },
        )


validate_subscribe_jembi_app_registration = ValidateSubscribeJembiAppRegistration()


class BasePushRegistrationToJembi(object):
    """
    Base class that contains helper functions for pushing registration data
    to Jembi.
    """

    name = "ndoh_hub.registrations.tasks.base_push_registration_to_jembi"
    log = get_task_logger(__name__)

    def get_patient_id(
        self, id_type, id_no=None, passport_origin=None, mom_msisdn=None
    ):
        if id_type == "sa_id":
            return id_no + "^^^ZAF^NI"
        elif id_type == "passport":
            return id_no + "^^^" + passport_origin.upper() + "^PPN"
        elif mom_msisdn:
            return mom_msisdn.replace("+", "") + "^^^ZAF^TEL"

    def get_dob(self, mom_dob):
        if mom_dob is not None:
            return mom_dob.strftime("%Y%m%d")
        else:
            return None

    def get_today(self):
        return datetime.today()

    def get_timestamp(self, registration):
        return registration.created_at.strftime("%Y%m%d%H%M%S")

    @staticmethod
    def get_jembi_task_for_registration(registration):
        """
        NOTE:   this is a convenience method for getting the relevant
                Jembi task to fire for a registration.
        """
        if "nurseconnect" in registration.reg_type:
            return push_nurse_registration_to_jembi
        if "pmtct" in registration.reg_type:
            return push_pmtct_registration_to_jembi
        return push_registration_to_jembi

    @staticmethod
    def get_authority_from_source(source):
        """
        NOTE:   this is a convenience method to map the new "source"
                back to ndoh-control's "authority" fields to maintain
                backwards compatibility with existing APIs
        """
        source_name = source.name.upper()
        if source_name.startswith("EXTERNAL CHW"):
            # catch all external chw sources
            return "chw"
        elif source_name.startswith("EXTERNAL CLINIC"):
            # catch all external clinic sources
            return "clinic"
        else:
            return {
                "PUBLIC USSD APP": "personal",
                "OPTOUT USSD APP": "optout",
                "CLINIC USSD APP": "clinic",
                "CHW USSD APP": "chw",
                "NURSE USSD APP": "nurse",
                "PMTCT USSD APP": "pmtct",
                "PUBLIC WHATSAPP APP": "personal",
                "CLINIC WHATSAPP APP": "clinic",
            }.get(source_name)

    def run(self, registration_id, **kwargs):
        from .models import Registration

        registration = Registration.objects.get(pk=registration_id)
        authority = self.get_authority_from_source(registration.source)
        if authority is None:
            self.log.error(
                "Unable to establish authority for source %s. Skipping."
                % (registration.source)
            )
            return

        json_doc = self.build_jembi_json(registration)
        request_to_jembi_api(self.URL, json_doc)


class PushRegistrationToJembi(BasePushRegistrationToJembi, Task):
    """ Task to push registration data to Jembi
    """

    name = "ndoh_hub.registrations.tasks.push_registration_to_jembi"
    log = get_task_logger(__name__)
    URL = urljoin(settings.JEMBI_BASE_URL, "subscription")

    def get_subscription_type(self, authority):
        authority_map = {
            "personal": 1,
            "chw": 2,
            "clinic": 3,
            "optout": 4,
            # NOTE: these are other valid values recognised by Jembi but
            #       currently not used by us.
            # 'babyloss': 5,
            # 'servicerating': 6,
            # 'helpdesk': 7,
            "pmtct": 9,
        }
        return authority_map[authority]

    def get_software_type(self, registration):
        """ Get the software type (swt) code Jembi expects """
        if registration.data.get("swt", None):
            return registration.data.get("swt")
        if "whatsapp" in registration.reg_type:
            registration.data["swt"] = 7  # USSD4WHATSAPP
            registration.save()
            return 7
        return 1  # Default 1

    def transform_language_code(self, lang):
        return {
            "zul_ZA": "zu",
            "xho_ZA": "xh",
            "afr_ZA": "af",
            "eng_ZA": "en",
            "nso_ZA": "nso",
            "tsn_ZA": "tn",
            "sot_ZA": "st",
            "tso_ZA": "ts",
            "ssw_ZA": "ss",
            "ven_ZA": "ve",
            "nbl_ZA": "nr",
        }[lang]

    def build_jembi_json(self, registration):
        """ Compile json to be sent to Jembi. """
        self.log.info("Compiling Jembi Json data for PushRegistrationToJembi")
        authority = self.get_authority_from_source(registration.source)

        id_msisdn = None
        if not registration.data.get("msisdn_registrant"):
            id_msisdn = utils.get_identity_msisdn(registration.registrant_id)

        json_template = {
            "mha": registration.data.get("mha", 1),
            "swt": self.get_software_type(registration),
            "dmsisdn": registration.data.get("msisdn_device"),
            "cmsisdn": registration.data.get("msisdn_registrant", id_msisdn),
            "id": self.get_patient_id(
                registration.data.get("id_type"),
                (
                    registration.data.get("sa_id_no")
                    if registration.data.get("id_type") == "sa_id"
                    else registration.data.get("passport_no")
                ),
                # passport_origin may be None if sa_id is used
                registration.data.get("passport_origin"),
                registration.data.get("msisdn_registrant", id_msisdn),
            ),
            "type": self.get_subscription_type(authority),
            "lang": self.transform_language_code(registration.data["language"]),
            "encdate": registration.data.get(
                "encdate", self.get_timestamp(registration)
            ),
            "faccode": registration.data.get("faccode"),
            "dob": (
                self.get_dob(
                    datetime.strptime(registration.data["mom_dob"], "%Y-%m-%d")
                )
                if registration.data.get("mom_dob")
                else None
            ),
            "eid": str(registration.id),
        }

        # Self registrations on all lines should use cmsisdn as dmsisdn too
        if registration.data.get("msisdn_device") is None:
            json_template["dmsisdn"] = registration.data.get(
                "msisdn_registrant", id_msisdn
            )

        if authority == "clinic":
            json_template["edd"] = datetime.strptime(
                registration.data["edd"], "%Y-%m-%d"
            ).strftime("%Y%m%d")

        return json_template


push_registration_to_jembi = PushRegistrationToJembi()


class PushPmtctRegistrationToJembi(PushRegistrationToJembi, Task):
    """ Task to push PMTCT registration data to Jembi
    """

    name = "ndoh_hub.registrations.tasks.push_pmtct_registration_to_jembi"
    URL = urljoin(settings.JEMBI_BASE_URL, "pmtctSubscription")

    def build_jembi_json(self, registration):
        json_template = super(PushPmtctRegistrationToJembi, self).build_jembi_json(
            registration
        )

        json_template["risk_status"] = get_risk_status(
            registration.reg_type,
            registration.data["mom_dob"],
            registration.data["edd"],
        )

        if not json_template.get("faccode"):
            related_reg = (
                Registration.objects.filter(
                    validated=True,
                    registrant_id=registration.registrant_id,
                    data__has_key="faccode",
                )
                .exclude(
                    reg_type__in=(
                        "whatsapp_pmtct_prebirth",
                        "pmtct_prebirth",
                        "whatsapp_pmtct_postbirth",
                        "pmtct_postbirth",
                    )
                )
                .order_by("-created_at")
                .first()
            )

            if related_reg:
                json_template["faccode"] = related_reg.data["faccode"]

        return json_template


push_pmtct_registration_to_jembi = PushPmtctRegistrationToJembi()


class PushNurseRegistrationToJembi(BasePushRegistrationToJembi, Task):
    name = "ndoh_hub.registrations.tasks.push_nurse_registration_to_jembi"
    log = get_task_logger(__name__)
    URL = urljoin(settings.JEMBI_BASE_URL, "nc/subscription")

    def get_persal(self, identity):
        details = identity["details"]
        return details.get("nurseconnect", {}).get("persal_no")

    def get_sanc(self, identity):
        details = identity["details"]
        return details.get("nurseconnect", {}).get("sanc_reg_no")

    def get_software_type(self, registration):
        """ Get the software type (swt) code Jembi expects """
        if registration.data.get("swt", None):
            return registration.data.get("swt")
        if "whatsapp" in registration.reg_type:
            registration.data["swt"] = 7  # USSD4WHATSAPP
            registration.save(update_fields=("data",))
            return 7
        return 3  # Default 3

    def build_jembi_json(self, registration):
        """
        Compiles and returns a dictionary representing the JSON that should
        be sent to Jembi for the given registration.
        """
        self.log.info("Compiling Jembi Json data for PushNurseRegistrationToJembi")
        identity = is_client.get_identity(registration.registrant_id)
        json_template = {
            "mha": 1,
            "swt": self.get_software_type(registration),
            "type": 7,
            "dmsisdn": registration.data["msisdn_device"],
            "cmsisdn": registration.data["msisdn_registrant"],
            # NOTE: this likely needs to be updated to reflect a change
            #       in msisdn as `rmsisdn` stands for replacement msisdn
            "rmsisdn": None,
            "faccode": registration.data["faccode"],
            "id": self.get_patient_id(
                registration.data.get("id_type"),
                (
                    registration.data.get("sa_id_no")
                    if registration.data.get("id_type") == "sa_id"
                    else registration.data.get("passport_no")
                ),
                # passport_origin may be None if sa_id is used
                registration.data.get("passport_origin"),
                registration.data["msisdn_registrant"],
            ),
            "dob": (
                self.get_dob(
                    datetime.strptime(registration.data["mom_dob"], "%Y-%m-%d")
                )
                if registration.data.get("mom_db")
                else None
            ),
            "persal": self.get_persal(identity),
            "sanc": self.get_sanc(identity),
            "encdate": self.get_timestamp(registration),
            "eid": str(registration.id),
        }

        return json_template


push_nurse_registration_to_jembi = PushNurseRegistrationToJembi()


class DeliverHook(Task):
    def run(self, target, payload, instance_id=None, hook_id=None, **kwargs):
        """
        target:     the url to receive the payload.
        payload:    a python primitive data structure
        instance_id:   a possibly None "trigger" instance ID
        hook_id:       the ID of defining Hook object
        """
        requests.post(
            url=target,
            data=json.dumps(payload),
            headers={
                "Content-Type": "application/json",
                "Authorization": "Token %s" % settings.HOOK_AUTH_TOKEN,
            },
        )


def deliver_hook_wrapper(target, payload, instance, hook):
    if instance is not None:
        if isinstance(instance.id, uuid.UUID):
            instance_id = str(instance.id)
        else:
            instance_id = instance.id
    else:
        instance_id = None
    kwargs = dict(
        target=target, payload=payload, instance_id=instance_id, hook_id=hook.id
    )
    DeliverHook.apply_async(kwargs=kwargs)


class HTTPRequestWithRetries(HTTPRetryMixin, Task):
    def run(self, method, url, headers, payload):
        r = requests.request(method, url, headers=headers, json=payload)
        r.raise_for_status()
        return r.text


http_request_with_retries = HTTPRequestWithRetries()


@app.task(
    autoretry_for=(RequestException, SoftTimeLimitExceeded),
    retry_backoff=True,
    max_retries=15,
    acks_late=True,
    soft_time_limit=10,
    time_limit=15,
)
def get_whatsapp_contact(msisdn):
    """
    Fetches the whatsapp contact ID from the API, and stores it in the database.

    Args:
        msisdn (str): The MSISDN to perform the lookup for.
    """
    try:
        whatsapp_id = utils.wab_client.get_address(msisdn)
    except AddressException:
        whatsapp_id = ""
    WhatsAppContact.objects.update_or_create(
        msisdn=msisdn, defaults={"whatsapp_id": whatsapp_id}
    )


@app.task(
    autoretry_for=(RequestException, HTTPServiceError, SoftTimeLimitExceeded),
    retry_backoff=True,
    retry_jitter=True,
    max_retries=15,
    acks_late=True,
    soft_time_limit=10,
    time_limit=15,
)
def get_or_create_identity_from_msisdn(context, field):
    """
    Fetches the identity from the identity store using the MSISDN in the context from
    `field` adds it to the context as `{field}_identity`. Creates the identity if it
    doesn't exist.

    Args:
        context (dict): The context to find the msisdn and add the ID in
        field (str): The field in the context that contains the MSISDN
    """
    msisdn = phonenumbers.parse(context[field], "ZA")
    msisdn = phonenumbers.format_number(msisdn, phonenumbers.PhoneNumberFormat.E164)
    try:
        identity = next(
            utils.is_client.get_identity_by_address("msisdn", msisdn)["results"]
        )
    except StopIteration:
        identity = utils.is_client.create_identity(
            {
                "details": {
                    "default_addr_type": "msisdn",
                    "addresses": {"msisdn": {msisdn: {"default": True}}},
                }
            }
        )
    context["{}_identity".format(field)] = identity
    return context


@app.task(
    autoretry_for=(RequestException, HTTPServiceError, SoftTimeLimitExceeded),
    retry_backoff=True,
    retry_jitter=True,
    max_retries=15,
    acks_late=True,
    soft_time_limit=10,
    time_limit=15,
)
def update_identity_from_rapidpro_clinic_registration(context):
    """
    Updates the identity's details from the registration details
    """
    identity = context["mom_msisdn_identity"]
    identity["details"]["lang_code"] = context["mom_lang"]
    identity["details"]["consent"] = True
    identity["details"]["last_mc_reg_on"] = "clinic"

    if context["mom_id_type"] == "sa_id":
        identity["details"]["sa_id_no"] = context["mom_sa_id_no"]
        identity["details"]["mom_dob"] = datetime.strptime(
            context["mom_sa_id_no"][:6], "%y%m%d"
        ).strftime("%Y-%m-%d")
    elif context["mom_id_type"] == "passport":
        identity["details"]["passport_no"] = context["mom_passport_no"]
        identity["details"]["passport_origin"] = context["mom_passport_origin"]
    else:  # mom_id_type == none
        identity["details"]["mom_dob"] = context["mom_dob"]

    if context["registration_type"] == "prebirth":
        identity["details"]["last_edd"] = context["mom_edd"]
    else:  # registration_type == postbirth
        identity["details"]["last_baby_dob"] = context["baby_dob"]

    context["mom_msisdn_identity"] = utils.is_client.update_identity(
        identity["id"], {"details": identity["details"]}
    )
    return context


@app.task(
    autoretry_for=(SoftTimeLimitExceeded,),
    retry_backoff=True,
    retry_jitter=True,
    max_retries=15,
    acks_late=True,
    soft_time_limit=10,
    time_limit=15,
)
def _create_rapidpro_clinic_registration(context):
    """
    Creates the registration from the registration details
    """
    user = User.objects.get(id=context["user_id"])
    source = Source.objects.get(user=user)

    reg_type = {
        ("prebirth", "WhatsApp"): "whatsapp_prebirth",
        ("prebirth", "SMS"): "momconnect_prebirth",
        ("postbirth", "WhatsApp"): "whatsapp_postbirth",
        ("postbirth", "SMS"): "momconnect_postbirth",
    }.get((context["registration_type"], context["channel"]))

    data = {
        "operator_id": context["device_msisdn_identity"]["id"],
        "msisdn_registrant": context["mom_msisdn"],
        "msisdn_device": context["device_msisdn"],
        "id_type": context["mom_id_type"],
        "language": context["mom_lang"],
        "faccode": context["clinic_code"],
        "consent": True,
        "mha": 6,
    }

    if data["id_type"] == "sa_id":
        data["sa_id_no"] = context["mom_sa_id_no"]
        data["mom_dob"] = datetime.strptime(
            context["mom_sa_id_no"][:6], "%y%m%d"
        ).strftime("%Y-%m-%d")
    elif data["id_type"] == "passport":
        data["passport_no"] = context["mom_passport_no"]
        data["passport_origin"] = context["mom_passport_origin"]
    else:  # id_type = None
        data["mom_dob"] = context["mom_dob"]

    if context["registration_type"] == "prebirth":
        data["edd"] = context["mom_edd"]
    else:  # registration_type = postbirth
        data["baby_dob"] = context["baby_dob"]

    Registration.objects.create(
        reg_type=reg_type,
        registrant_id=context["mom_msisdn_identity"]["id"],
        source=source,
        created_by=user,
        updated_by=user,
        data=data,
    )


create_rapidpro_clinic_registration = (
    get_or_create_identity_from_msisdn.s("mom_msisdn")
    | update_identity_from_rapidpro_clinic_registration.s()
    | get_or_create_identity_from_msisdn.s("device_msisdn")
    | _create_rapidpro_clinic_registration.s()
)


@app.task(
    autoretry_for=(RequestException, HTTPServiceError, SoftTimeLimitExceeded),
    retry_backoff=True,
    retry_jitter=True,
    max_retries=15,
    acks_late=True,
    soft_time_limit=10,
    time_limit=15,
)
def update_identity_from_rapidpro_public_registration(context):
    """
    Updates the identity's details from the registration details
    """
    identity = context["mom_msisdn_identity"]
    identity["details"]["lang_code"] = context["mom_lang"]
    identity["details"]["consent"] = True
    identity["details"]["last_mc_reg_on"] = "public"

    context["mom_msisdn_identity"] = utils.is_client.update_identity(
        identity["id"], {"details": identity["details"]}
    )
    return context


@app.task(
    autoretry_for=(SoftTimeLimitExceeded,),
    retry_backoff=True,
    retry_jitter=True,
    max_retries=15,
    acks_late=True,
    soft_time_limit=10,
    time_limit=15,
)
def _create_rapidpro_public_registration(context):
    user = User.objects.get(id=context["user_id"])
    source = Source.objects.get(user=user)

    data = {
        "operator_id": context["mom_msisdn_identity"]["id"],
        "msisdn_registrant": context["mom_msisdn"],
        "msisdn_device": context["mom_msisdn"],
        "language": context["mom_lang"],
        "consent": True,
        "registered_on_whatsapp": True,
        "mha": 6,
    }

    Registration.objects.create(
        reg_type="whatsapp_prebirth",
        registrant_id=context["mom_msisdn_identity"]["id"],
        source=source,
        created_by=user,
        updated_by=user,
        data=data,
    )


create_rapidpro_public_registration = (
    get_or_create_identity_from_msisdn.s("mom_msisdn")
    | update_identity_from_rapidpro_public_registration.s()
    | _create_rapidpro_public_registration.s()
)


@app.task(
    autoretry_for=(RequestException, SoftTimeLimitExceeded),
    retry_backoff=True,
    max_retries=15,
    acks_late=True,
    soft_time_limit=10,
    time_limit=15,
)
def request_to_jembi_api(url, json_doc):
    r = requests.post(
        url=url,
        headers={"Content-Type": "application/json"},
        data=json.dumps(json_doc),
        auth=(settings.JEMBI_USERNAME, settings.JEMBI_PASSWORD),
        verify=False,
    )
<<<<<<< HEAD
    return r.raise_for_status()
=======
    r.raise_for_status()


@app.task(
    autoretry_for=(RequestException, SoftTimeLimitExceeded),
    retry_backoff=True,
    max_retries=15,
    acks_late=True,
    soft_time_limit=10,
    time_limit=15,
)
def opt_in_identity(identity_id, address, source_id):
    """
    Opts in an identity if previously opted out
    """
    identity = is_client.get_identity(identity_id)
    address_details = (
        identity.get("details", {})
        .get("addresses", {})
        .get("msisdn", {})
        .get(address, {})
    )

    if not address_details.get("optedout"):
        return

    source = Source.objects.get(id=source_id)
    optin = {
        "identity": identity_id,
        "address_type": "msisdn",
        "address": address,
        "request_source": source.name,
        "requestor_source_id": source.id,
    }
    return is_client.create_optin(optin)


@app.task(
    autoretry_for=(RequestException, SoftTimeLimitExceeded),
    retry_backoff=True,
    max_retries=15,
    acks_late=True,
    soft_time_limit=10,
    time_limit=15,
)
def send_welcome_message(language, channel, msisdn, identity_id):
    """
    Sends the welcome message to the user in the user's language using the
    message sender
    """
    # Transform to django language code
    language = language.lower().replace("_", "-")
    with translation.override(language):
        translation_context = {
            "popi_ussd": settings.POPI_USSD_CODE,
            "optout_ussd": settings.OPTOUT_USSD_CODE,
        }
        if channel == "WHATSAPP":
            text = (
                translation.ugettext(
                    "Welcome! MomConnect will send helpful WhatsApp msgs. To stop "
                    "dial %(optout_ussd)s (Free). To get msgs via SMS instead, "
                    'reply "SMS" (std rates apply).'
                )
                % translation_context
            )
        else:
            text = (
                translation.ugettext(
                    "Congratulations on your pregnancy! MomConnect will send you "
                    "helpful SMS msgs. To stop dial %(optout_ussd)s, for more dial "
                    "%(popi_ussd)s (Free)."
                )
                % translation_context
            )

    utils.ms_client.create_outbound(
        {
            "to_addr": msisdn,
            "to_identity": identity_id,
            "content": text,
            "channel": "JUNE_TEXT",
            "metadata": {},
        }
    )
>>>>>>> 65bca761
<|MERGE_RESOLUTION|>--- conflicted
+++ resolved
@@ -1536,10 +1536,7 @@
         auth=(settings.JEMBI_USERNAME, settings.JEMBI_PASSWORD),
         verify=False,
     )
-<<<<<<< HEAD
     return r.raise_for_status()
-=======
-    r.raise_for_status()
 
 
 @app.task(
@@ -1623,5 +1620,4 @@
             "channel": "JUNE_TEXT",
             "metadata": {},
         }
-    )
->>>>>>> 65bca761
+    )