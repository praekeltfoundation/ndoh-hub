from django.contrib.auth.models import User, Group
from .models import Source, Registration
from rest_framework import serializers
from rest_hooks.models import Hook


class UserSerializer(serializers.HyperlinkedModelSerializer):
    class Meta:
        model = User
        fields = ('url', 'username', 'email', 'groups')


class CreateUserSerializer(serializers.Serializer):
    email = serializers.EmailField()


class GroupSerializer(serializers.HyperlinkedModelSerializer):
    class Meta:
        model = Group
        fields = ('url', 'name')


class SourceSerializer(serializers.HyperlinkedModelSerializer):

    class Meta:
        model = Source
        read_only_fields = ('created_at', 'updated_at')
        fields = ('url', 'id', 'name', 'user', 'authority', 'created_at',
                  'updated_at')


class RegistrationSerializer(serializers.ModelSerializer):

    class Meta:
        model = Registration
        read_only_fields = ('validated', 'created_by', 'updated_by',
                            'created_at', 'updated_at')
        fields = ('id', 'reg_type', 'registrant_id', 'validated', 'data',
                  'source', 'created_at', 'updated_at', 'created_by',
                  'updated_by')


class HookSerializer(serializers.ModelSerializer):

    class Meta:
        model = Hook
        read_only_fields = ('user',)


<<<<<<< HEAD
class JembiHelpdeskOutgoingSerializer(serializers.Serializer):
    to = serializers.CharField()
    reply_to = serializers.CharField()
    content = serializers.CharField()
    user_id = serializers.CharField()
    label = serializers.CharField()
    created_on = serializers.DateTimeField()
=======
class ThirdPartyRegistrationSerializer(serializers.Serializer):
    hcw_msisdn = serializers.CharField()
    mom_msisdn = serializers.CharField()
    mom_id_type = serializers.CharField()
    mom_passport_origin = serializers.CharField(allow_null=True)
    mom_lang = serializers.CharField()
    mom_edd = serializers.CharField()
    mom_id_no = serializers.CharField()
    mom_dob = serializers.CharField()
    clinic_code = serializers.CharField(allow_null=True)
    authority = serializers.CharField()
    consent = serializers.BooleanField()
    mha = serializers.IntegerField()
    swt = serializers.IntegerField()
>>>>>>> ee67cac7
<|MERGE_RESOLUTION|>--- conflicted
+++ resolved
@@ -47,15 +47,6 @@
         read_only_fields = ('user',)
 
 
-<<<<<<< HEAD
-class JembiHelpdeskOutgoingSerializer(serializers.Serializer):
-    to = serializers.CharField()
-    reply_to = serializers.CharField()
-    content = serializers.CharField()
-    user_id = serializers.CharField()
-    label = serializers.CharField()
-    created_on = serializers.DateTimeField()
-=======
 class ThirdPartyRegistrationSerializer(serializers.Serializer):
     hcw_msisdn = serializers.CharField()
     mom_msisdn = serializers.CharField()
@@ -70,4 +61,12 @@
     consent = serializers.BooleanField()
     mha = serializers.IntegerField()
     swt = serializers.IntegerField()
->>>>>>> ee67cac7
+
+
+class JembiHelpdeskOutgoingSerializer(serializers.Serializer):
+    to = serializers.CharField()
+    reply_to = serializers.CharField()
+    content = serializers.CharField()
+    user_id = serializers.CharField()
+    label = serializers.CharField()
+    created_on = serializers.DateTimeField()