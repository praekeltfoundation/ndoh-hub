﻿import json
import datetime
import uuid
from datetime import timedelta
from unittest import mock

import responses
from django.contrib.auth.models import Group, User
from django.core import management
from django.core.cache import cache
from django.core.management import call_command
from django.db.models.signals import post_save
from django.test import TestCase, override_settings
from django.utils import timezone
from requests_testadapter import TestAdapter, TestSession
from rest_framework import status
from rest_framework.authtoken.models import Token
from rest_framework.test import APIClient
from rest_hooks.models import model_saved

from ndoh_hub import utils, utils_tests

from .models import PositionTracker, Registration, Source, SubscriptionRequest
from .signals import psh_validate_subscribe
from .tasks import (
    PushRegistrationToJembi,
    add_personally_identifiable_fields,
    get_risk_status,
    push_nurse_registration_to_jembi,
    remove_personally_identifiable_fields,
    validate_subscribe,
)

try:
    from StringIO import StringIO
except ImportError:
    from io import StringIO


def override_get_today():
    return datetime.datetime.strptime("2016-01-01", "%Y-%m-%d").date()


class RecordingAdapter(TestAdapter):

    """ Record the request that was handled by the adapter.
    """

    def __init__(self, *args, **kwargs):
        self.requests = []
        super(RecordingAdapter, self).__init__(*args, **kwargs)

    def send(self, request, *args, **kw):
        self.requests.append(request)
        return super(RecordingAdapter, self).send(request, *args, **kw)


class TestUtils(TestCase):
    def test_is_valid_date(self):
        # Setup
        good_date = "1982-03-15"
        invalid_date = "1983-02-29"
        bad_date = "1234"
        # Execute
        # Check
        self.assertEqual(utils.is_valid_date(good_date), True)
        self.assertEqual(utils.is_valid_date(invalid_date), False)
        self.assertEqual(utils.is_valid_date(bad_date), False)

    def test_is_valid_edd(self):
        # Setup
        good_edd = "2016-03-01"
        past_edd = "2015-12-31"
        far_future_edd = "2017-01-01"
        not_date = "1234"
        # Execute
        # Check
        with mock.patch("ndoh_hub.utils.get_today", override_get_today):
            self.assertEqual(utils.is_valid_edd(good_edd), True)
            self.assertEqual(utils.is_valid_edd(past_edd), False)
            self.assertEqual(utils.is_valid_edd(far_future_edd), False)
            self.assertEqual(utils.is_valid_edd(not_date), False)

    def test_is_valid_uuid(self):
        # Setup
        valid_uuid = str(uuid.uuid4())
        invalid_uuid = "f9bfa2d7-5b62-4011-8eac-76bca34781a"
        # Execute
        # Check
        self.assertEqual(utils.is_valid_uuid(valid_uuid), True)
        self.assertEqual(utils.is_valid_uuid(invalid_uuid), False)

    def test_is_valid_lang(self):
        # Setup
        valid_lang = "eng_ZA"
        invalid_lang = "south african"
        # Execute
        # Check
        self.assertEqual(utils.is_valid_lang(valid_lang), True)
        self.assertEqual(utils.is_valid_lang(invalid_lang), False)

    def test_is_valid_msisdn(self):
        self.assertEqual(utils.is_valid_msisdn("+27821112222"), True)
        self.assertEqual(utils.is_valid_msisdn("+2782111222"), False)
        self.assertEqual(utils.is_valid_msisdn("0821112222"), False)

    def test_get_mom_age(self):
        t = override_get_today()

        self.assertEqual(utils.get_mom_age(t, "1998-01-01"), 18)
        self.assertEqual(utils.get_mom_age(t, "1998-01-02"), 17)

    def test_get_pregnancy_week(self):
        t = override_get_today()

        # Test around 40 weeks
        self.assertEqual(utils.get_pregnancy_week(t, "2015-12-19"), 42)
        self.assertEqual(utils.get_pregnancy_week(t, "2015-12-25"), 41)
        self.assertEqual(utils.get_pregnancy_week(t, "2015-12-31"), 41)
        self.assertEqual(utils.get_pregnancy_week(t, "2016-01-01"), 40)
        self.assertEqual(utils.get_pregnancy_week(t, "2016-01-07"), 40)
        self.assertEqual(utils.get_pregnancy_week(t, "2016-01-08"), 39)
        self.assertEqual(utils.get_pregnancy_week(t, "2016-01-14"), 39)
        self.assertEqual(utils.get_pregnancy_week(t, "2016-01-15"), 38)

        # Test around first weeks
        self.assertEqual(utils.get_pregnancy_week(t, "2016-09-22"), 3)
        self.assertEqual(utils.get_pregnancy_week(t, "2016-09-23"), 2)
        # . never less than 2
        self.assertEqual(utils.get_pregnancy_week(t, "2100-01-01"), 2)

    def test_get_baby_age(self):
        t = override_get_today()

        # Test baby birth date that is in the future - should never happen
        self.assertEqual(utils.get_baby_age(t, "2016-01-02"), -1)
        # Test same day
        self.assertEqual(utils.get_baby_age(t, "2016-01-01"), 0)
        # Test first week transition
        self.assertEqual(utils.get_baby_age(t, "2015-12-26"), 0)
        self.assertEqual(utils.get_baby_age(t, "2015-12-25"), 1)

    def test_get_messageset_short_name(self):
        # any reg_type non-prebirth and non-postbirth
        self.assertEqual(
            utils.get_messageset_short_name("reg_type", "authority", 9000),
            "reg_type.authority.1",
        )

        # pmtct prebirth testing
        # week -1000 prebirth
        self.assertEqual(
            utils.get_messageset_short_name("pmtct_prebirth", "authority", -1000),
            "pmtct_prebirth.authority.1",
        )
        # week 1 prebirth
        self.assertEqual(
            utils.get_messageset_short_name("pmtct_prebirth", "authority", 1),
            "pmtct_prebirth.authority.1",
        )
        # week 29 prebirth
        self.assertEqual(
            utils.get_messageset_short_name("pmtct_prebirth", "authority", 29),
            "pmtct_prebirth.authority.1",
        )
        # week 30 prebirth
        self.assertEqual(
            utils.get_messageset_short_name("pmtct_prebirth", "authority", 30),
            "pmtct_prebirth.authority.2",
        )
        # week 34 prebirth
        self.assertEqual(
            utils.get_messageset_short_name("pmtct_prebirth", "authority", 34),
            "pmtct_prebirth.authority.2",
        )
        # week 35 prebirth
        self.assertEqual(
            utils.get_messageset_short_name("pmtct_prebirth", "authority", 35),
            "pmtct_prebirth.authority.3",
        )
        # week 1000 prebirth
        self.assertEqual(
            utils.get_messageset_short_name("pmtct_prebirth", "authority", 1000),
            "pmtct_prebirth.authority.3",
        )

        # pmtct postbirth testing
        # week -1000 postbirth
        self.assertEqual(
            utils.get_messageset_short_name("pmtct_postbirth", "authority", -1000),
            "pmtct_postbirth.authority.1",
        )
        # week 0 postbirth
        self.assertEqual(
            utils.get_messageset_short_name("pmtct_postbirth", "authority", 0),
            "pmtct_postbirth.authority.1",
        )
        # week 1 postbirth
        self.assertEqual(
            utils.get_messageset_short_name("pmtct_postbirth", "authority", 1),
            "pmtct_postbirth.authority.1",
        )
        # week 2 postbirth
        self.assertEqual(
            utils.get_messageset_short_name("pmtct_postbirth", "authority", 2),
            "pmtct_postbirth.authority.2",
        )
        # week 1000 postbirth
        self.assertEqual(
            utils.get_messageset_short_name("pmtct_postbirth", "authority", 1000),
            "pmtct_postbirth.authority.2",
        )

        # nurseconnect testing
        self.assertEqual(
            utils.get_messageset_short_name("nurseconnect", "authority", 500),
            "nurseconnect.authority.1",
        )

        # momconnect prebirth testing
        self.assertEqual(
            utils.get_messageset_short_name("momconnect_prebirth", "hw_full", -1000),
            "momconnect_prebirth.hw_full.1",
        )
        self.assertEqual(
            utils.get_messageset_short_name("momconnect_prebirth", "hw_full", 0),
            "momconnect_prebirth.hw_full.1",
        )
        self.assertEqual(
            utils.get_messageset_short_name("momconnect_prebirth", "hw_full", 30),
            "momconnect_prebirth.hw_full.1",
        )
        self.assertEqual(
            utils.get_messageset_short_name("momconnect_prebirth", "hw_full", 31),
            "momconnect_prebirth.hw_full.2",
        )
        self.assertEqual(
            utils.get_messageset_short_name("momconnect_prebirth", "hw_full", 35),
            "momconnect_prebirth.hw_full.2",
        )
        self.assertEqual(
            utils.get_messageset_short_name("momconnect_prebirth", "hw_full", 36),
            "momconnect_prebirth.hw_full.3",
        )
        self.assertEqual(
            utils.get_messageset_short_name("momconnect_prebirth", "hw_full", 37),
            "momconnect_prebirth.hw_full.4",
        )
        self.assertEqual(
            utils.get_messageset_short_name("momconnect_prebirth", "hw_full", 38),
            "momconnect_prebirth.hw_full.5",
        )
        self.assertEqual(
            utils.get_messageset_short_name("momconnect_prebirth", "hw_full", 39),
            "momconnect_prebirth.hw_full.6",
        )
        self.assertEqual(
            utils.get_messageset_short_name("momconnect_prebirth", "hw_full", 1000),
            "momconnect_prebirth.hw_full.6",
        )

        self.assertEqual(
            utils.get_messageset_short_name("momconnect_prebirth", "authority", -1000),
            "momconnect_prebirth.authority.1",
        )
        self.assertEqual(
            utils.get_messageset_short_name("momconnect_prebirth", "authority", 35),
            "momconnect_prebirth.authority.1",
        )
        self.assertEqual(
            utils.get_messageset_short_name("momconnect_prebirth", "authority", 1000),
            "momconnect_prebirth.authority.1",
        )

    def test_get_messageset_short_name_nurseconnect(self):
        """
        Should return the normal nurseconnect messageset by default, but should
        return the RTHB messageset if the flag is set
        """
        self.assertEqual(
            utils.get_messageset_short_name("nurseconnect", "hw_full", None),
            "nurseconnect.hw_full.1",
        )

        with self.settings(NURSECONNECT_RTHB=True):
            self.assertEqual(
                utils.get_messageset_short_name("nurseconnect", "hw_full", None),
                "nurseconnect_rthb.hw_full.1",
            )

    @responses.activate
    def test_get_messageset_schedule_sequence_nurseconnect_rthb(self):
        """
        If the messageset short_name is for nurseconnect RTHB, then the
        sequence number should be taken from the position tracker
        """
        # Normal nurseconnect subscription should always start at 1
        schedule_id = utils_tests.mock_get_messageset_by_shortname(
            "nurseconnect.hw_full.1"
        )
        utils_tests.mock_get_schedule(schedule_id)

        self.assertEqual(
            utils.get_messageset_schedule_sequence("nurseconnect.hw_full.1", None),
            (61, 161, 1),
        )

        # RTHB nurseconnect should start according to the position tracker
        schedule_id = utils_tests.mock_get_messageset_by_shortname(
            "nurseconnect_rthb.hw_full.1"
        )
        utils_tests.mock_get_schedule(schedule_id)

        pt = PositionTracker.objects.get(label="nurseconnect_rthb")
        pt.position = 7
        pt.save()
        self.assertEqual(
            utils.get_messageset_schedule_sequence("nurseconnect_rthb.hw_full.1", None),
            (63, 163, 7),
        )
        pt.position = 10
        pt.save()
        self.assertEqual(
            utils.get_messageset_schedule_sequence("nurseconnect_rthb.hw_full.1", None),
            (63, 163, 10),
        )

    @responses.activate
    def test_get_messageset_schedule_sequence(self):
        # Setup all fixture responses
        # . pmtct
        schedule_id = utils_tests.mock_get_messageset_by_shortname(
            "pmtct_prebirth.patient.1"
        )
        utils_tests.mock_get_schedule(schedule_id)
        schedule_id = utils_tests.mock_get_messageset_by_shortname(
            "pmtct_prebirth.patient.2"
        )
        utils_tests.mock_get_schedule(schedule_id)
        schedule_id = utils_tests.mock_get_messageset_by_shortname(
            "pmtct_prebirth.patient.3"
        )
        utils_tests.mock_get_schedule(schedule_id)
        schedule_id = utils_tests.mock_get_messageset_by_shortname(
            "pmtct_postbirth.patient.1"
        )
        utils_tests.mock_get_schedule(schedule_id)
        schedule_id = utils_tests.mock_get_messageset_by_shortname(
            "pmtct_postbirth.patient.2"
        )
        utils_tests.mock_get_schedule(schedule_id)

        # . nurseconnect
        schedule_id = utils_tests.mock_get_messageset_by_shortname(
            "nurseconnect.hw_full.1"
        )
        utils_tests.mock_get_schedule(schedule_id)

        # . momconnect
        schedule_id = utils_tests.mock_get_messageset_by_shortname(
            "momconnect_prebirth.hw_full.1"
        )
        utils_tests.mock_get_schedule(schedule_id)
        schedule_id = utils_tests.mock_get_messageset_by_shortname(
            "momconnect_prebirth.hw_full.2"
        )
        utils_tests.mock_get_schedule(schedule_id)
        schedule_id = utils_tests.mock_get_messageset_by_shortname(
            "momconnect_prebirth.hw_full.3"
        )
        utils_tests.mock_get_schedule(schedule_id)
        schedule_id = utils_tests.mock_get_messageset_by_shortname(
            "momconnect_prebirth.hw_full.4"
        )
        utils_tests.mock_get_schedule(schedule_id)
        schedule_id = utils_tests.mock_get_messageset_by_shortname(
            "momconnect_prebirth.hw_full.5"
        )
        utils_tests.mock_get_schedule(schedule_id)
        schedule_id = utils_tests.mock_get_messageset_by_shortname(
            "momconnect_prebirth.hw_full.6"
        )
        utils_tests.mock_get_schedule(schedule_id)
        schedule_id = utils_tests.mock_get_messageset_by_shortname(
            "momconnect_prebirth.hw_partial.1"
        )
        utils_tests.mock_get_schedule(schedule_id)
        schedule_id = utils_tests.mock_get_messageset_by_shortname(
            "momconnect_prebirth.patient.1"
        )
        utils_tests.mock_get_schedule(schedule_id)

        # Check pmtct prebirth
        # . batch 1
        self.assertEqual(
            utils.get_messageset_schedule_sequence("pmtct_prebirth.patient.1", 2),
            (11, 111, 1),
        )
        self.assertEqual(
            utils.get_messageset_schedule_sequence("pmtct_prebirth.patient.1", 7),
            (11, 111, 1),
        )
        self.assertEqual(
            utils.get_messageset_schedule_sequence("pmtct_prebirth.patient.1", 8),
            (11, 111, 2),
        )
        self.assertEqual(
            utils.get_messageset_schedule_sequence("pmtct_prebirth.patient.1", 29),
            (11, 111, 23),
        )
        # . batch 2
        self.assertEqual(
            utils.get_messageset_schedule_sequence("pmtct_prebirth.patient.2", 30),
            (12, 112, 1),
        )
        self.assertEqual(
            utils.get_messageset_schedule_sequence("pmtct_prebirth.patient.2", 31),
            (12, 112, 2),
        )
        self.assertEqual(
            utils.get_messageset_schedule_sequence("pmtct_prebirth.patient.2", 32),
            (12, 112, 4),
        )
        self.assertEqual(
            utils.get_messageset_schedule_sequence("pmtct_prebirth.patient.2", 34),
            (12, 112, 8),
        )
        # . batch 3
        self.assertEqual(
            utils.get_messageset_schedule_sequence("pmtct_prebirth.patient.3", 35),
            (13, 113, 1),
        )
        self.assertEqual(
            utils.get_messageset_schedule_sequence("pmtct_prebirth.patient.3", 36),
            (13, 113, 3),
        )
        self.assertEqual(
            utils.get_messageset_schedule_sequence("pmtct_prebirth.patient.3", 37),
            (13, 113, 6),
        )
        self.assertEqual(
            utils.get_messageset_schedule_sequence("pmtct_prebirth.patient.3", 41),
            (13, 113, 18),
        )
        self.assertEqual(
            utils.get_messageset_schedule_sequence("pmtct_prebirth.patient.3", 42),
            (13, 113, 20),
        )

        # Check pmtct postbirth
        self.assertEqual(
            utils.get_messageset_schedule_sequence("pmtct_postbirth.patient.1", 0),
            (14, 114, 1),
        )
        self.assertEqual(
            utils.get_messageset_schedule_sequence("pmtct_postbirth.patient.1", 1),
            (14, 114, 3),
        )
        self.assertEqual(
            utils.get_messageset_schedule_sequence("pmtct_postbirth.patient.2", 2),
            (15, 115, 1),
        )
        self.assertEqual(
            utils.get_messageset_schedule_sequence("pmtct_postbirth.patient.2", 3),
            (15, 115, 2),
        )
        self.assertEqual(
            utils.get_messageset_schedule_sequence("pmtct_postbirth.patient.2", 4),
            (15, 115, 3),
        )

        # Check nurseconnect
        self.assertEqual(
            utils.get_messageset_schedule_sequence("nurseconnect.hw_full.1", 500),
            (61, 161, 1),
        )

        # Check momconnect prebirth
        # . clinic
        self.assertEqual(
            utils.get_messageset_schedule_sequence("momconnect_prebirth.hw_full.1", 0),
            (21, 121, 1),
        )
        self.assertEqual(
            utils.get_messageset_schedule_sequence("momconnect_prebirth.hw_full.1", 5),
            (21, 121, 1),
        )
        self.assertEqual(
            utils.get_messageset_schedule_sequence("momconnect_prebirth.hw_full.1", 6),
            (21, 121, 3),
        )
        self.assertEqual(
            utils.get_messageset_schedule_sequence("momconnect_prebirth.hw_full.1", 30),
            (21, 121, 51),
        )

        self.assertEqual(
            utils.get_messageset_schedule_sequence("momconnect_prebirth.hw_full.2", 31),
            (22, 122, 1),
        )
        self.assertEqual(
            utils.get_messageset_schedule_sequence("momconnect_prebirth.hw_full.2", 32),
            (22, 122, 4),
        )
        self.assertEqual(
            utils.get_messageset_schedule_sequence("momconnect_prebirth.hw_full.2", 35),
            (22, 122, 13),
        )

        self.assertEqual(
            utils.get_messageset_schedule_sequence("momconnect_prebirth.hw_full.3", 36),
            (23, 123, 1),
        )

        self.assertEqual(
            utils.get_messageset_schedule_sequence("momconnect_prebirth.hw_full.4", 37),
            (24, 124, 1),
        )

        self.assertEqual(
            utils.get_messageset_schedule_sequence("momconnect_prebirth.hw_full.5", 38),
            (25, 125, 1),
        )

        self.assertEqual(
            utils.get_messageset_schedule_sequence("momconnect_prebirth.hw_full.6", 39),
            (26, 126, 1),
        )
        self.assertEqual(
            utils.get_messageset_schedule_sequence("momconnect_prebirth.hw_full.6", 42),
            (26, 126, 1),
        )

        # . public
        self.assertEqual(
            utils.get_messageset_schedule_sequence("momconnect_prebirth.patient.1", 0),
            (41, 141, 1),
        )
        self.assertEqual(
            utils.get_messageset_schedule_sequence("momconnect_prebirth.patient.1", 40),
            (41, 141, 1),
        )

        # . chw
        self.assertEqual(
            utils.get_messageset_schedule_sequence(
                "momconnect_prebirth.hw_partial.1", 0
            ),
            (42, 142, 1),
        )
        self.assertEqual(
            utils.get_messageset_schedule_sequence(
                "momconnect_prebirth.hw_partial.1", 40
            ),
            (42, 142, 1),
        )


class APITestCase(TestCase):
    def setUp(self):
        self.adminclient = APIClient()
        self.normalclient = APIClient()
        self.partialclient = APIClient()
        self.otherclient = APIClient()
        self.session = TestSession()
        utils.get_today = override_get_today


class AuthenticatedAPITestCase(APITestCase):
    def _replace_post_save_hooks(self):
        def has_listeners():
            return post_save.has_listeners(Registration)

        assert has_listeners(), (
            "Registration model has no post_save listeners. Make sure"
            " helpers cleaned up properly in earlier tests."
        )
        post_save.disconnect(
            receiver=psh_validate_subscribe,
            sender=Registration,
            dispatch_uid="psh_validate_subscribe",
        )
        post_save.disconnect(receiver=model_saved, dispatch_uid="instance-saved-hook")
        assert not has_listeners(), (
            "Registration model still has post_save listeners. Make sure"
            " helpers cleaned up properly in earlier tests."
        )

    def _restore_post_save_hooks(self):
        def has_listeners():
            return post_save.has_listeners(Registration)

        assert not has_listeners(), (
            "Registration model still has post_save listeners. Make sure"
            " helpers removed them properly in earlier tests."
        )
        post_save.connect(
            psh_validate_subscribe,
            sender=Registration,
            dispatch_uid="psh_validate_subscribe",
        )

    def make_source_adminuser(self):
        data = {
            "name": "test_source_adminuser",
            "authority": "hw_full",
            "user": User.objects.get(username="testadminuser"),
        }
        return Source.objects.create(**data)

    def make_source_partialuser(self):
        data = {
            "name": "test_source_partialuser",
            "authority": "hw_partial",
            "user": User.objects.get(username="testpartialuser"),
        }
        return Source.objects.create(**data)

    def make_source_normaluser(self, name="test_source_normaluser"):
        data = {
            "name": name,
            "authority": "patient",
            "user": User.objects.get(username="testnormaluser"),
        }
        return Source.objects.create(**data)

    def make_external_source_partial(self):
        data = {
            "name": "test_source_external_partial",
            "authority": "hw_partial",
            "user": User.objects.get(username="testpartialuser"),
        }
        return Source.objects.create(**data)

    def make_external_source_full(self):
        data = {
            "name": "test_source_external_full",
            "authority": "hw_full",
            "user": User.objects.get(username="testadminuser"),
        }
        return Source.objects.create(**data)

    def make_registration_adminuser(self):
        data = {
            "reg_type": "momconnect_prebirth",
            "registrant_id": "mother01-63e2-4acc-9b94-26663b9bc267",
            "data": {"test_adminuser_reg_key": "test_adminuser_reg_value"},
            "source": self.make_source_adminuser(),
        }
        return Registration.objects.create(**data)

    def make_registration_normaluser(self):
        data = {
            "reg_type": "momconnect_prebirth",
            "registrant_id": "mother01-63e2-4acc-9b94-26663b9bc267",
            "data": {"test_normaluser_reg_key": "test_normaluser_reg_value"},
            "source": self.make_source_normaluser(),
        }
        return Registration.objects.create(**data)

    def make_different_registrations(self):
        registration1_data = {
            "reg_type": "pmtct_prebirth",
            "registrant_id": "mother01-63e2-4acc-9b94-26663b9bc267",
            "source": self.make_source_adminuser(),
            "data": {
                "operator_id": "mother01-63e2-4acc-9b94-26663b9bc267",
                "language": "eng_ZA",
                "mom_dob": "1999-01-27",
                "edd": "2016-11-30",
            },
            "validated": True,
        }
        registration1 = Registration.objects.create(**registration1_data)
        registration2_data = {
            "reg_type": "pmtct_postbirth",
            "registrant_id": "mother02-63e2-4acc-9b94-26663b9bc267",
            "source": self.make_source_normaluser(),
            "data": {
                "operator_id": "mother01-63e2-4acc-9b94-26663b9bc267",
                "language": "eng_ZA",
                "mom_dob": "1999-01-27",
                "baby_dob": "2016-01-01",
            },
            "validated": False,
        }
        registration2 = Registration.objects.create(**registration2_data)

        return (registration1, registration2)

    def setUp(self):
        super(AuthenticatedAPITestCase, self).setUp()
        self._replace_post_save_hooks()

        # Normal User setup
        self.normalusername = "testnormaluser"
        self.normalpassword = "testnormalpass"
        self.normaluser = User.objects.create_user(
            self.normalusername, "testnormaluser@example.com", self.normalpassword
        )
        normaltoken = Token.objects.create(user=self.normaluser)
        self.normaltoken = normaltoken
        self.normalclient.credentials(HTTP_AUTHORIZATION="Token %s" % self.normaltoken)

        # Admin User setup
        self.adminusername = "testadminuser"
        self.adminpassword = "testadminpass"
        self.adminuser = User.objects.create_superuser(
            self.adminusername, "testadminuser@example.com", self.adminpassword
        )
        admintoken = Token.objects.create(user=self.adminuser)
        self.admintoken = admintoken
        self.adminclient.credentials(HTTP_AUTHORIZATION="Token %s" % self.admintoken)

        # Partial User setup
        self.partialusername = "testpartialuser"
        self.partialpassword = "testpartialpass"
        self.partialuser = User.objects.create_user(
            self.partialusername, "testpartialuser@example.com", self.partialpassword
        )
        partialtoken = Token.objects.create(user=self.partialuser)
        self.partialtoken = partialtoken
        self.partialclient.credentials(
            HTTP_AUTHORIZATION="Token %s" % self.partialtoken
        )

        patcher = mock.patch("registrations.tasks.opt_in_identity")
        patcher.start()
        self.addCleanup(patcher.stop)

        patcher = mock.patch("registrations.tasks.send_welcome_message")
        patcher.start()
        self.addCleanup(patcher.stop)

    def tearDown(self):
        self._restore_post_save_hooks()


class TestLogin(AuthenticatedAPITestCase):
    def test_login_normaluser(self):
        """ Test that normaluser can login successfully
        """
        # Setup
        post_auth = {"username": "testnormaluser", "password": "testnormalpass"}
        # Execute
        request = self.client.post("/api/token-auth/", post_auth)
        token = request.data.get("token", None)
        # Check
        self.assertIsNotNone(
            token, "Could not receive authentication token on login post."
        )
        self.assertEqual(
            request.status_code,
            200,
            "Status code on /api/token-auth was %s (should be 200)."
            % request.status_code,
        )

    def test_login_adminuser(self):
        """ Test that adminuser can login successfully
        """
        # Setup
        post_auth = {"username": "testadminuser", "password": "testadminpass"}
        # Execute
        request = self.client.post("/api/token-auth/", post_auth)
        token = request.data.get("token", None)
        # Check
        self.assertIsNotNone(
            token, "Could not receive authentication token on login post."
        )
        self.assertEqual(
            request.status_code,
            200,
            "Status code on /api/token-auth was %s (should be 200)."
            % request.status_code,
        )

    def test_login_adminuser_wrong_password(self):
        """ Test that adminuser cannot log in with wrong password
        """
        # Setup
        post_auth = {"username": "testadminuser", "password": "wrongpass"}
        # Execute
        request = self.client.post("/api/token-auth/", post_auth)
        token = request.data.get("token", None)
        # Check
        self.assertIsNone(
            token, "Could not receive authentication token on login post."
        )
        self.assertEqual(request.status_code, status.HTTP_400_BAD_REQUEST)

    def test_login_otheruser(self):
        """ Test that an unknown user cannot log in
        """
        # Setup
        post_auth = {"username": "testotheruser", "password": "testotherpass"}
        # Execute
        request = self.otherclient.post("/api/token-auth/", post_auth)
        token = request.data.get("token", None)
        # Check
        self.assertIsNone(
            token, "Could not receive authentication token on login post."
        )
        self.assertEqual(request.status_code, status.HTTP_400_BAD_REQUEST)


class TestUserCreation(AuthenticatedAPITestCase):
    def test_create_user_and_token(self):
        # Setup
        user_request = {"email": "test@example.org"}
        # Execute
        request = self.adminclient.post("/api/v1/user/token/", user_request)
        token = request.json().get("token", None)
        # Check
        self.assertIsNotNone(token, "Could not receive authentication token on post.")
        self.assertEqual(
            request.status_code,
            201,
            "Status code on /api/v1/user/token/ was %s (should be 201)."
            % request.status_code,
        )

    def test_create_user_and_token_fail_nonadmin(self):
        # Setup
        user_request = {"email": "test@example.org"}
        # Execute
        request = self.normalclient.post("/api/v1/user/token/", user_request)
        error = request.json().get("detail", None)
        # Check
        self.assertIsNotNone(error, "Could not receive error on post.")
        self.assertEqual(
            error,
            "You do not have permission to perform this action.",
            "Error message was unexpected: %s." % error,
        )

    def test_create_user_and_token_not_created(self):
        # Setup
        user_request = {"email": "test@example.org"}
        # Execute
        request = self.adminclient.post("/api/v1/user/token/", user_request)
        token = request.json().get("token", None)
        # And again, to get the same token
        request2 = self.adminclient.post("/api/v1/user/token/", user_request)
        token2 = request2.json().get("token", None)

        # Check
        self.assertEqual(
            token, token2, "Tokens are not equal, should be the same as not recreated."
        )

    def test_create_user_new_token_nonadmin(self):
        # Setup
        user_request = {"email": "test@example.org"}
        request = self.adminclient.post("/api/v1/user/token/", user_request)
        token = request.json().get("token", None)
        cleanclient = APIClient()
        cleanclient.credentials(HTTP_AUTHORIZATION="Token %s" % token)
        # Execute
        request = cleanclient.post("/api/v1/user/token/", user_request)
        error = request.json().get("detail", None)
        # Check
        # new user should not be admin
        self.assertIsNotNone(error, "Could not receive error on post.")
        self.assertEqual(
            error,
            "You do not have permission to perform this action.",
            "Error message was unexpected: %s." % error,
        )

    def test_list_users(self):
        # Execute
        response = self.adminclient.get(
            "/api/v1/user/", content_type="application/json"
        )
        # Check
        self.assertEqual(response.status_code, status.HTTP_200_OK)
        body = response.json()
        self.assertEqual(len(body["results"]), 2)
        self.assertEqual(body["results"][0]["username"], self.normaluser.username)
        self.assertEqual(body["results"][1]["username"], self.adminuser.username)
        self.assertIsNone(body["previous"])
        self.assertIsNotNone(body["next"])

        # Check pagination
        body = self.adminclient.get(body["next"]).json()
        self.assertEqual(len(body["results"]), 1)
        self.assertEqual(body["results"][0]["username"], self.partialuser.username)
        self.assertIsNotNone(body["previous"])
        self.assertIsNone(body["next"])

        body = self.adminclient.get(body["previous"]).json()
        self.assertEqual(len(body["results"]), 2)
        self.assertEqual(body["results"][0]["username"], self.normaluser.username)
        self.assertEqual(body["results"][1]["username"], self.adminuser.username)
        self.assertIsNone(body["previous"])
        self.assertIsNotNone(body["next"])

    def test_list_groups(self):
        groups = []
        for i in range(1, 4):
            groups.append(Group.objects.create(name="group_%s" % i))
        # Execute
        response = self.adminclient.get(
            "/api/v1/group/", content_type="application/json"
        )
        # Check
        self.assertEqual(response.status_code, status.HTTP_200_OK)
        body = response.json()
        self.assertEqual(len(body["results"]), 2)
        self.assertEqual(body["results"][0]["name"], groups[0].name)
        self.assertEqual(body["results"][1]["name"], groups[1].name)
        self.assertIsNone(body["previous"])
        self.assertIsNotNone(body["next"])

        # Check pagination
        body = self.adminclient.get(body["next"]).json()
        self.assertEqual(len(body["results"]), 1)
        self.assertEqual(body["results"][0]["name"], groups[2].name)
        self.assertIsNotNone(body["previous"])
        self.assertIsNone(body["next"])

        body = self.adminclient.get(body["previous"]).json()
        self.assertEqual(len(body["results"]), 2)
        self.assertEqual(body["results"][0]["name"], groups[0].name)
        self.assertEqual(body["results"][1]["name"], groups[1].name)
        self.assertIsNone(body["previous"])
        self.assertIsNotNone(body["next"])


class TestSourceAPI(AuthenticatedAPITestCase):
    def test_get_source_adminuser(self):
        # Setup
        source = self.make_source_adminuser()
        # Execute
        response = self.adminclient.get(
            "/api/v1/source/%s/" % source.id,
            format="json",
            content_type="application/json",
        )
        # Check
        self.assertEqual(response.status_code, status.HTTP_200_OK)
        self.assertEqual(response.data["authority"], "hw_full")
        self.assertEqual(response.data["name"], "test_source_adminuser")

    def test_get_source_normaluser(self):
        # Setup
        source = self.make_source_normaluser()
        # Execute
        response = self.normalclient.get(
            "/api/v1/source/%s/" % source.id, content_type="application/json"
        )
        # Check
        self.assertEqual(response.status_code, status.HTTP_403_FORBIDDEN)

    def test_create_source_adminuser(self):
        # Setup
        user = User.objects.get(username="testadminuser")
        post_data = {
            "name": "test_source_name",
            "authority": "patient",
            "user": "/api/v1/user/%s/" % user.id,
        }
        # Execute
        response = self.adminclient.post(
            "/api/v1/source/", json.dumps(post_data), content_type="application/json"
        )
        # Check
        self.assertEqual(response.status_code, status.HTTP_201_CREATED)
        d = Source.objects.last()
        self.assertEqual(d.name, "test_source_name")
        self.assertEqual(d.authority, "patient")

    def test_create_source_normaluser(self):
        # Setup
        user = User.objects.get(username="testnormaluser")
        post_data = {
            "name": "test_source_name",
            "authority": "hw_full",
            "user": "/api/v1/user/%s/" % user.id,
        }
        # Execute
        response = self.normalclient.post(
            "/api/v1/source/", json.dumps(post_data), content_type="application/json"
        )
        # Check
        self.assertEqual(response.status_code, status.HTTP_403_FORBIDDEN)

    def test_list_source(self):
        source1 = self.make_source_adminuser()
        source2 = self.make_source_normaluser()
        source3 = self.make_source_normaluser()

        # Execute
        response = self.adminclient.get(
            "/api/v1/source/", content_type="application/json"
        )
        # Check
        self.assertEqual(response.status_code, status.HTTP_200_OK)
        body = response.json()
        self.assertEqual(len(body["results"]), 2)
        self.assertEqual(body["results"][0]["id"], source1.id)
        self.assertEqual(body["results"][1]["id"], source2.id)
        self.assertIsNone(body["previous"])
        self.assertIsNotNone(body["next"])

        # Check pagination
        body = self.adminclient.get(body["next"]).json()
        self.assertEqual(len(body["results"]), 1)
        self.assertEqual(body["results"][0]["id"], source3.id)
        self.assertIsNotNone(body["previous"])
        self.assertIsNone(body["next"])

        body = self.adminclient.get(body["previous"]).json()
        self.assertEqual(len(body["results"]), 2)
        self.assertEqual(body["results"][0]["id"], source1.id)
        self.assertEqual(body["results"][1]["id"], source2.id)
        self.assertIsNone(body["previous"])
        self.assertIsNotNone(body["next"])


class TestRegistrationAPI(AuthenticatedAPITestCase):
    def test_get_registration_adminuser(self):
        # Setup
        registration = self.make_registration_adminuser()
        # Execute
        response = self.adminclient.get(
            "/api/v1/registration/%s/" % registration.id,
            content_type="application/json",
        )
        # Check
        # Currently only posts are allowed
        self.assertEqual(response.status_code, status.HTTP_405_METHOD_NOT_ALLOWED)

    def test_get_registration_normaluser(self):
        # Setup
        registration = self.make_registration_normaluser()
        # Execute
        response = self.normalclient.get(
            "/api/v1/registration/%s/" % registration.id,
            content_type="application/json",
        )
        # Check
        # Currently only posts are allowed
        self.assertEqual(response.status_code, status.HTTP_405_METHOD_NOT_ALLOWED)

    def test_create_registration_adminuser(self):
        # Setup
        self.make_source_adminuser()
        post_data = {
            "reg_type": "momconnect_prebirth",
            "registrant_id": "mother01-63e2-4acc-9b94-26663b9bc267",
            "data": {"test_key1": "test_value1"},
        }
        # Execute
        response = self.adminclient.post(
            "/api/v1/registration/",
            json.dumps(post_data),
            content_type="application/json",
        )
        # Check
        self.assertEqual(response.status_code, status.HTTP_201_CREATED)

        d = Registration.objects.last()
        self.assertEqual(d.source.name, "test_source_adminuser")
        self.assertEqual(d.reg_type, "momconnect_prebirth")
        self.assertEqual(d.registrant_id, "mother01-63e2-4acc-9b94-26663b9bc267")
        self.assertEqual(d.validated, False)
        self.assertEqual(d.data, {"test_key1": "test_value1"})
        self.assertEqual(d.created_by, self.adminuser)

    def test_create_registration_normaluser(self):
        # Setup
        self.make_source_normaluser()
        post_data = {
            "reg_type": "momconnect_prebirth",
            "registrant_id": "mother01-63e2-4acc-9b94-26663b9bc267",
            "data": {"test_key1": "test_value1"},
        }
        # Execute
        response = self.normalclient.post(
            "/api/v1/registration/",
            json.dumps(post_data),
            content_type="application/json",
        )
        # Check
        self.assertEqual(response.status_code, status.HTTP_201_CREATED)

        d = Registration.objects.last()
        self.assertEqual(d.source.name, "test_source_normaluser")
        self.assertEqual(d.reg_type, "momconnect_prebirth")
        self.assertEqual(d.registrant_id, "mother01-63e2-4acc-9b94-26663b9bc267")
        self.assertEqual(d.validated, False)
        self.assertEqual(d.data, {"test_key1": "test_value1"})
        self.assertEqual(d.created_by, self.normaluser)

    def test_create_registration_set_readonly_field(self):
        # Setup
        self.make_source_normaluser()
        post_data = {
            "reg_type": "momconnect_prebirth",
            "registrant_id": "mother01-63e2-4acc-9b94-26663b9bc267",
            "data": {"test_key1": "test_value1"},
            "validated": True,
        }
        # Execute
        response = self.normalclient.post(
            "/api/v1/registration/",
            json.dumps(post_data),
            content_type="application/json",
        )
        # Check
        self.assertEqual(response.status_code, status.HTTP_201_CREATED)

        d = Registration.objects.last()
        self.assertEqual(d.source.name, "test_source_normaluser")
        self.assertEqual(d.reg_type, "momconnect_prebirth")
        self.assertEqual(d.registrant_id, "mother01-63e2-4acc-9b94-26663b9bc267")
        self.assertEqual(d.validated, False)  # Should ignore True post_data
        self.assertEqual(d.data, {"test_key1": "test_value1"})

    def test_list_registrations(self):
        # Setup
        registration1 = self.make_registration_normaluser()
        registration2 = self.make_registration_adminuser()
        registration3 = self.make_registration_normaluser()
        # Execute
        response = self.normalclient.get(
            "/api/v1/registrations/", content_type="application/json"
        )
        # Check
        self.assertEqual(response.status_code, status.HTTP_200_OK)
        body = response.json()
        self.assertEqual(len(body["results"]), 2)
        self.assertEqual(body["results"][0]["id"], str(registration3.id))
        self.assertEqual(body["results"][1]["id"], str(registration2.id))
        self.assertIsNone(body["previous"])
        self.assertIsNotNone(body["next"])

        # Check pagination
        body = self.normalclient.get(body["next"]).json()
        self.assertEqual(len(body["results"]), 1)
        self.assertEqual(body["results"][0]["id"], str(registration1.id))
        self.assertIsNotNone(body["previous"])
        self.assertIsNone(body["next"])

        body = self.normalclient.get(body["previous"]).json()
        self.assertEqual(len(body["results"]), 2)
        self.assertEqual(body["results"][0]["id"], str(registration3.id))
        self.assertEqual(body["results"][1]["id"], str(registration2.id))
        self.assertIsNone(body["previous"])
        self.assertIsNotNone(body["next"])

    def test_filter_registration_registrant_id(self):
        # Setup
        registration1, registration2 = self.make_different_registrations()
        # Execute
        response = self.adminclient.get(
            "/api/v1/registrations/?registrant_id=%s" % (registration1.registrant_id),
            content_type="application/json",
        )
        # Check
        self.assertEqual(response.status_code, status.HTTP_200_OK)
        self.assertEqual(len(response.data["results"]), 1)
        result = response.data["results"][0]
        self.assertEqual(result["id"], str(registration1.id))

    def test_filter_registration_reg_type(self):
        # Setup
        registration1, registration2 = self.make_different_registrations()
        # Execute
        response = self.adminclient.get(
            "/api/v1/registrations/?reg_type=%s" % registration2.reg_type,
            content_type="application/json",
        )
        # Check
        self.assertEqual(response.status_code, status.HTTP_200_OK)
        self.assertEqual(len(response.data["results"]), 1)
        result = response.data["results"][0]
        self.assertEqual(result["id"], str(registration2.id))

    def test_filter_registration_validated(self):
        # Setup
        registration1, registration2 = self.make_different_registrations()
        # Execute
        response = self.adminclient.get(
            "/api/v1/registrations/?validated=%s" % registration1.validated,
            content_type="application/json",
        )
        # Check
        self.assertEqual(response.status_code, status.HTTP_200_OK)
        self.assertEqual(len(response.data["results"]), 1)
        result = response.data["results"][0]
        self.assertEqual(result["id"], str(registration1.id))

    def test_filter_registration_source(self):
        # Setup
        registration1, registration2 = self.make_different_registrations()
        # Execute
        response = self.adminclient.get(
            "/api/v1/registrations/?source=%s" % registration2.source.id,
            content_type="application/json",
        )
        # Check
        self.assertEqual(response.status_code, status.HTTP_200_OK)
        self.assertEqual(len(response.data["results"]), 1)
        result = response.data["results"][0]
        self.assertEqual(result["id"], str(registration2.id))

    def test_filter_registration_created_after(self):
        # Setup
        registration1, registration2 = self.make_different_registrations()
        # While the '+00:00' is valid according to ISO 8601, the version of
        # django-filter we are using does not support it
        date_string = registration2.created_at.isoformat().replace("+00:00", "Z")
        # Execute
        response = self.adminclient.get(
            "/api/v1/registrations/?created_after=%s" % date_string,
            content_type="application/json",
        )
        # Check
        self.assertEqual(response.status_code, status.HTTP_200_OK)
        self.assertEqual(len(response.data["results"]), 1)
        result = response.data["results"][0]
        self.assertEqual(result["id"], str(registration2.id))

    def test_filter_registration_created_before(self):
        # Setup
        registration1, registration2 = self.make_different_registrations()
        # While the '+00:00' is valid according to ISO 8601, the version of
        # django-filter we are using does not support it
        date_string = registration1.created_at.isoformat().replace("+00:00", "Z")
        # Execute
        response = self.adminclient.get(
            "/api/v1/registrations/?created_before=%s" % date_string,
            content_type="application/json",
        )
        # Check
        self.assertEqual(response.status_code, status.HTTP_200_OK)
        self.assertEqual(len(response.data["results"]), 1)
        result = response.data["results"][0]
        self.assertEqual(result["id"], str(registration1.id))

    def test_filter_registration_no_matches(self):
        # Setup
        registration1, registration2 = self.make_different_registrations()
        # Execute
        response = self.adminclient.get(
            "/api/v1/registrations/?registrant_id=test_id",
            content_type="application/json",
        )
        # Check
        self.assertEqual(response.status_code, status.HTTP_200_OK)
        self.assertEqual(len(response.data["results"]), 0)

    def test_filter_registration_unknown_filter(self):
        # Setup
        registration1, registration2 = self.make_different_registrations()
        # Execute
        response = self.adminclient.get(
            "/api/v1/registrations/?something=test_id", content_type="application/json"
        )
        # Check
        self.assertEqual(response.status_code, status.HTTP_200_OK)
        self.assertEqual(len(response.data["results"]), 2)


@override_settings(
    IDENTITY_STORE_URL="http://identitystore/",
    IDENTITY_STORE_TOKEN="identitystore_token",
)
class TestThirdPartyRegistrationAPI(AuthenticatedAPITestCase):
    @responses.activate
    def test_create_third_party_registration_existing_identity(self):
        # Setup
        self.make_external_source_partial()

        responses.add(
            responses.GET,
            "http://identitystore/identities/search/?details__addresses__msisdn=%2B27831111111",  # noqa
            json={
                "next": None,
                "previous": None,
                "results": [
                    {
                        "created_at": "2015-10-14T07:25:53.218988Z",
                        "created_by": 53,
                        "details": {
                            "addresses": {
                                "msisdn": {"+27831111111": {"default": True}}
                            },
                            "default_addr_type": "msisdn",
                        },
                        "id": "3a4af5d9-887b-410f-afa1-460d4b3ecc05",
                        "operator": None,
                        "updated_at": "2016-10-27T19:04:03.138598Z",
                        "updated_by": 53,
                        "version": 1,
                    }
                ],
            },
            match_querystring=True,
            status=200,
            content_type="application/json",
        )
        responses.add(
            responses.GET,
            "http://identitystore/identities/search/?details__addresses__msisdn=%2B27824440000",  # noqa
            json={
                "next": None,
                "previous": None,
                "results": [
                    {
                        "communicate_through": None,
                        "created_at": "2015-10-14T07:25:53.218988Z",
                        "created_by": 53,
                        "details": {
                            "addresses": {
                                "msisdn": {"+27824440000": {"default": True}}
                            },
                            "consent": False,
                            "default_addr_type": "msisdn",
                            "lang_code": "eng_ZA",
                            "last_mc_reg_on": "clinic",
                            "mom_dob": "1999-02-21",
                            "sa_id_no": "27625249986",
                            "source": "clinic",
                        },
                        "id": "02144938-847d-4d2c-9daf-707cb864d077",
                        "operator": "3a4af5d9-887b-410f-afa1-460d4b3ecc05",
                        "updated_at": "2016-10-27T19:04:03.138598Z",
                        "updated_by": 53,
                        "version": 1,
                    }
                ],
            },
            match_querystring=True,
            status=200,
            content_type="application/json",
        )
        responses.add(
            responses.PATCH,
            "http://identitystore/identities/02144938-847d-4d2c-9daf-707cb864d077/",  # noqa
            json={
                "communicate_through": None,
                "created_at": "2015-10-14T07:25:53.218988Z",
                "created_by": 53,
                "details": {
                    "addresses": {"msisdn": {"+27824440000": {"default": True}}},
                    "consent": False,
                    "default_addr_type": "msisdn",
                    "lang_code": "eng_ZA",
                    "last_mc_reg_on": "clinic",
                    "mom_dob": "1999-02-21",
                    "sa_id_no": "27625249986",
                    "source": "clinic",
                },
                "id": "02144938-847d-4d2c-9daf-707cb864d077",
                "operator": "3a4af5d9-887b-410f-afa1-460d4b3ecc05",
                "updated_at": "2016-10-27T19:04:03.138598Z",
                "updated_by": 53,
                "version": 1,
            },
            match_querystring=True,
            status=200,
            content_type="application/json",
        )
        post_data = {
            "hcw_msisdn": "+27831111111",
            "mom_msisdn": "+27824440000",
            "mom_id_type": "none",
            "mom_passport_origin": None,
            "mom_id_no": "27625249986",
            "mom_lang": "en",
            "mom_edd": "2016-11-05",
            "mom_dob": "1999-02-21",
            "clinic_code": None,
            "authority": "chw",
            "consent": True,
            "mha": 2,
            "swt": 3,
            "encdate": "20160101000001",
        }
        # Execute
        response = self.partialclient.post(
            "/api/v1/extregistration/",
            json.dumps(post_data),
            content_type="application/json",
        )
        # Check
        self.assertEqual(response.status_code, status.HTTP_201_CREATED)

        d = Registration.objects.last()
        self.assertEqual(d.source.name, "test_source_external_partial")
        self.assertEqual(d.reg_type, "momconnect_prebirth")
        self.assertEqual(d.registrant_id, "02144938-847d-4d2c-9daf-707cb864d077")
        self.assertEqual(d.data["edd"], "2016-11-05")
        self.assertEqual(d.data["encdate"], "20160101000001")

    @responses.activate
    def test_create_third_party_registration_new_identity(self):
        # Setup
        self.make_external_source_partial()

        responses.add(
            responses.GET,
            "http://identitystore/identities/search/?details__addresses__msisdn=%2B27831111111",  # noqa
            json={
                "next": None,
                "previous": None,
                "results": [
                    {
                        "created_at": "2015-10-14T07:25:53.218988Z",
                        "created_by": 53,
                        "details": {
                            "addresses": {
                                "msisdn": {"+27831111111": {"default": True}}
                            },
                            "default_addr_type": "msisdn",
                        },
                        "id": "3a4af5d9-887b-410f-afa1-460d4b3ecc05",
                        "operator": None,
                        "updated_at": "2016-10-27T19:04:03.138598Z",
                        "updated_by": 53,
                        "version": 1,
                    }
                ],
            },
            match_querystring=True,
            status=200,
            content_type="application/json",
        )
        responses.add(
            responses.GET,
            "http://identitystore/identities/search/?details__addresses__msisdn=%2B27824440000",  # noqa
            json={"next": None, "previous": None, "results": []},
            match_querystring=True,
            status=200,
            content_type="application/json",
        )
        responses.add(
            responses.POST,
            "http://identitystore/identities/",
            json={
                "communicate_through": None,
                "created_at": "2015-10-14T07:25:53.218988Z",
                "created_by": 53,
                "details": {
                    "addresses": {"msisdn": {"+27824440000": {"default": True}}},
                    "consent": False,
                    "default_addr_type": "msisdn",
                    "lang_code": "eng_ZA",
                    "last_mc_reg_on": "clinic",
                    "mom_dob": "1999-02-21",
                    "sa_id_no": "27625249986",
                    "source": "clinic",
                },
                "id": "02144938-847d-4d2c-9daf-707cb864d077",
                "operator": "3a4af5d9-887b-410f-afa1-460d4b3ecc05",
                "updated_at": "2016-10-27T19:04:03.138598Z",
                "updated_by": 53,
                "version": 1,
            },
            match_querystring=True,
            status=200,
            content_type="application/json",
        )
        post_data = {
            "hcw_msisdn": "+27831111111",
            "mom_msisdn": "+27824440000",
            "mom_id_type": "none",
            "mom_passport_origin": None,
            "mom_id_no": "27625249986",
            "mom_lang": "en",
            "mom_edd": "2016-11-05",
            "mom_dob": "1999-02-21",
            "clinic_code": None,
            "authority": "chw",
            "consent": True,
            "mha": 2,
            "swt": 3,
        }
        # Execute
        response = self.partialclient.post(
            "/api/v1/extregistration/",
            json.dumps(post_data),
            content_type="application/json",
        )
        # Check
        self.assertEqual(response.status_code, status.HTTP_201_CREATED)

        d = Registration.objects.last()
        self.assertEqual(d.source.name, "test_source_external_partial")
        self.assertEqual(d.reg_type, "momconnect_prebirth")
        self.assertEqual(d.registrant_id, "02144938-847d-4d2c-9daf-707cb864d077")
        self.assertEqual(d.data["edd"], "2016-11-05")

    @responses.activate
    def test_create_third_party_registration_no_swt_mha(self):
        # Setup
        self.make_external_source_partial()

        responses.add(
            responses.GET,
            "http://identitystore/identities/search/?details__addresses__msisdn=%2B27831111111",  # noqa
            json={
                "next": None,
                "previous": None,
                "results": [
                    {
                        "created_at": "2015-10-14T07:25:53.218988Z",
                        "created_by": 53,
                        "details": {
                            "addresses": {
                                "msisdn": {"+27831111111": {"default": True}}
                            },
                            "default_addr_type": "msisdn",
                        },
                        "id": "3a4af5d9-887b-410f-afa1-460d4b3ecc05",
                        "operator": None,
                        "updated_at": "2016-10-27T19:04:03.138598Z",
                        "updated_by": 53,
                        "version": 1,
                    }
                ],
            },
            match_querystring=True,
            status=200,
            content_type="application/json",
        )
        responses.add(
            responses.GET,
            "http://identitystore/identities/search/?details__addresses__msisdn=%2B27824440000",  # noqa
            json={
                "next": None,
                "previous": None,
                "results": [
                    {
                        "communicate_through": None,
                        "created_at": "2015-10-14T07:25:53.218988Z",
                        "created_by": 53,
                        "details": {
                            "addresses": {
                                "msisdn": {"+27824440000": {"default": True}}
                            },
                            "consent": False,
                            "default_addr_type": "msisdn",
                            "lang_code": "eng_ZA",
                            "last_mc_reg_on": "clinic",
                            "mom_dob": "1999-02-21",
                            "sa_id_no": "27625249986",
                            "source": "clinic",
                        },
                        "id": "02144938-847d-4d2c-9daf-707cb864d077",
                        "operator": "3a4af5d9-887b-410f-afa1-460d4b3ecc05",
                        "updated_at": "2016-10-27T19:04:03.138598Z",
                        "updated_by": 53,
                        "version": 1,
                    }
                ],
            },
            match_querystring=True,
            status=200,
            content_type="application/json",
        )
        responses.add(
            responses.PATCH,
            "http://identitystore/identities/02144938-847d-4d2c-9daf-707cb864d077/",  # noqa
            json={
                "communicate_through": None,
                "created_at": "2015-10-14T07:25:53.218988Z",
                "created_by": 53,
                "details": {
                    "addresses": {"msisdn": {"+27824440000": {"default": True}}},
                    "consent": False,
                    "default_addr_type": "msisdn",
                    "lang_code": "eng_ZA",
                    "last_mc_reg_on": "clinic",
                    "mom_dob": "1999-02-21",
                    "sa_id_no": "27625249986",
                    "source": "clinic",
                },
                "id": "02144938-847d-4d2c-9daf-707cb864d077",
                "operator": "3a4af5d9-887b-410f-afa1-460d4b3ecc05",
                "updated_at": "2016-10-27T19:04:03.138598Z",
                "updated_by": 53,
                "version": 1,
            },
            match_querystring=True,
            status=200,
            content_type="application/json",
        )
        post_data = {
            "hcw_msisdn": "+27831111111",
            "mom_msisdn": "+27824440000",
            "mom_id_type": "none",
            "mom_passport_origin": None,
            "mom_id_no": "27625249986",
            "mom_lang": "en",
            "mom_edd": "2016-11-05",
            "mom_dob": "1999-02-21",
            "clinic_code": None,
            "authority": "chw",
            "consent": True,
        }
        # Execute
        response = self.partialclient.post(
            "/api/v1/extregistration/",
            json.dumps(post_data),
            content_type="application/json",
        )
        # Check
        self.assertEqual(response.status_code, status.HTTP_201_CREATED)

        d = Registration.objects.last()
        self.assertEqual(d.source.name, "test_source_external_partial")
        self.assertEqual(d.reg_type, "momconnect_prebirth")
        self.assertEqual(d.registrant_id, "02144938-847d-4d2c-9daf-707cb864d077")
        self.assertEqual(d.data["edd"], "2016-11-05")


class TestRegistrationHelpers(AuthenticatedAPITestCase):
    def test_get_risk_status(self):
        # prebirth, over 18, less than 20 weeks pregnant
        self.assertEqual(
            get_risk_status("prebirth", "1998-01-01", "2016-09-22"), "normal"
        )
        # postbirth, over 18, less than 20 weeks pregnant
        self.assertEqual(
            get_risk_status("postbirth", "1998-01-02", "2016-09-22"), "high"
        )
        # prebirth, under 18, less than 20 weeks pregnant
        self.assertEqual(
            get_risk_status("prebirth", "1998-01-06", "2016-09-22"), "high"
        )
        # prebirth, over 18, more than 20 weeks pregnant
        self.assertEqual(
            get_risk_status("prebirth", "1998-01-05", "2016-01-22"), "high"
        )


class TestRegistrationValidation(AuthenticatedAPITestCase):
    def test_validate_pmtct_prebirth_good(self):
        """ Good minimal data pmtct_prebirth test """
        # Setup
        registration_data = {
            "reg_type": "pmtct_prebirth",
            "registrant_id": "mother01-63e2-4acc-9b94-26663b9bc267",
            "source": self.make_source_normaluser(),
            "data": {
                "operator_id": "mother01-63e2-4acc-9b94-26663b9bc267",
                "language": "eng_ZA",
                "mom_dob": "1999-01-27",
                "edd": "2016-08-30",
            },
        }
        registration = Registration.objects.create(**registration_data)
        with mock.patch("ndoh_hub.utils.get_today", override_get_today):
            # Execute
            v = validate_subscribe.validate(registration)
        # Check
        self.assertEqual(v, True)

    def test_validate_pmtct_prebirth_malformed_data(self):
        """ Malformed data pmtct_prebirth test """
        # Setup
        registration_data = {
            "reg_type": "pmtct_prebirth",
            "registrant_id": "mother01",
            "source": self.make_source_normaluser(),
            "data": {
                "operator_id": "mother01",
                "language": "en",
                "mom_dob": "199-01-27",
                "edd": "201-11-30",
            },
        }
        registration = Registration.objects.create(**registration_data)
        # Execute
        v = validate_subscribe.validate(registration)
        # Check
        self.assertEqual(v, False)
        registration.refresh_from_db()
        self.assertEqual(
            registration.data["invalid_fields"],
            [
                "Invalid UUID registrant_id",
                "Language not a valid option",
                "Mother DOB invalid",
                "Estimated Due Date invalid",
                "Operator ID invalid",
            ],
        )

    def test_validate_pmtct_prebirth_missing_data(self):
        """ Missing data pmtct_prebirth test """
        # Setup
        registration_data = {
            "reg_type": "pmtct_prebirth",
            "registrant_id": "mother01-63e2-4acc-9b94-26663b9bc267",
            "source": self.make_source_normaluser(),
            "data": {},
        }
        registration = Registration.objects.create(**registration_data)
        # Execute
        v = validate_subscribe.validate(registration)
        # Check
        self.assertEqual(v, False)
        registration.refresh_from_db()
        self.assertEqual(
            registration.data["invalid_fields"],
            [
                "Language is missing from data",
                "Mother DOB missing",
                "Estimated Due Date missing",
                "Operator ID missing",
            ],
        )

    def test_validate_pmtct_postbirth_good(self):
        """ Good minimal data pmtct_postbirth test """
        # Setup
        registration_data = {
            "reg_type": "pmtct_postbirth",
            "registrant_id": "mother01-63e2-4acc-9b94-26663b9bc267",
            "source": self.make_source_normaluser(),
            "data": {
                "operator_id": "mother01-63e2-4acc-9b94-26663b9bc267",
                "language": "eng_ZA",
                "mom_dob": "1999-01-27",
                "baby_dob": "2016-01-01",
            },
        }
        registration = Registration.objects.create(**registration_data)
        # Execute
        v = validate_subscribe.validate(registration)
        # Check
        self.assertEqual(v, True)

    def test_validate_pmtct_postbirth_malformed_data(self):
        """ Malformed data pmtct_postbirth test """
        # Setup
        registration_data = {
            "reg_type": "pmtct_postbirth",
            "registrant_id": "mother01",
            "source": self.make_source_normaluser(),
            "data": {
                "operator_id": "mother01",
                "language": "en",
                "mom_dob": "199-01-27",
                "baby_dob": "2016-01-09",
            },
        }
        registration = Registration.objects.create(**registration_data)
        # Execute
        v = validate_subscribe.validate(registration)
        # Check
        self.assertEqual(v, False)
        registration.refresh_from_db()
        self.assertEqual(
            registration.data["invalid_fields"],
            [
                "Invalid UUID registrant_id",
                "Language not a valid option",
                "Mother DOB invalid",
                "Baby Date of Birth cannot be in the future",
                "Operator ID invalid",
            ],
        )

    def test_validate_pmtct_postbirth_missing_data(self):
        """ Missing data pmtct_postbirth test """
        # Setup
        registration_data = {
            "reg_type": "pmtct_postbirth",
            "registrant_id": "mother01-63e2-4acc-9b94-26663b9bc267",
            "source": self.make_source_normaluser(),
            "data": {},
        }
        registration = Registration.objects.create(**registration_data)
        # Execute
        v = validate_subscribe.validate(registration)
        # Check
        self.assertEqual(v, False)
        registration.refresh_from_db()
        self.assertEqual(
            registration.data["invalid_fields"],
            [
                "Language is missing from data",
                "Mother DOB missing",
                "Baby Date of Birth missing",
                "Operator ID missing",
            ],
        )

    def test_validate_nurseconnect_good(self):
        """ Good minimal data nurseconnect test """
        # Setup
        registration_data = {
            "reg_type": "nurseconnect",
            "registrant_id": "mother01-63e2-4acc-9b94-26663b9bc267",
            "source": self.make_source_adminuser(),
            "data": {
                "operator_id": "mother01-63e2-4acc-9b94-26663b9bc267",
                "msisdn_registrant": "+27821112222",
                "msisdn_device": "+27821112222",
                "faccode": "123456",
                "language": "eng_ZA",
            },
        }
        registration = Registration.objects.create(**registration_data)
        # Execute
        v = validate_subscribe.validate(registration)
        # Check
        self.assertEqual(v, True)

    def test_validate_whatsapp_nurseconnect(self):
        """
        A valid nurseconnect registration should also be a valid whatsapp
        nurseconnect registration.
        """
        # Setup
        registration_data = {
            "reg_type": "whatsapp_nurseconnect",
            "registrant_id": "mother01-63e2-4acc-9b94-26663b9bc267",
            "source": self.make_source_adminuser(),
            "data": {
                "operator_id": "mother01-63e2-4acc-9b94-26663b9bc267",
                "msisdn_registrant": "+27821112222",
                "msisdn_device": "+27821112222",
                "faccode": "123456",
                "language": "eng_ZA",
            },
        }
        registration = Registration.objects.create(**registration_data)
        # Execute
        v = validate_subscribe.validate(registration)
        # Check
        self.assertEqual(v, True)

    def test_validate_nurseconnect_malformed_data(self):
        """ Malformed data nurseconnect test """
        # Setup
        registration_data = {
            "reg_type": "nurseconnect",
            "registrant_id": "mother01",
            "source": self.make_source_adminuser(),
            "data": {
                "operator_id": "mother01",
                "msisdn_registrant": "+2782111222",
                "msisdn_device": "+2782111222",
                "faccode": "123456",
                "language": "en",
            },
        }
        registration = Registration.objects.create(**registration_data)
        # Execute
        v = validate_subscribe.validate(registration)
        # Check
        self.assertEqual(v, False)
        registration.refresh_from_db()
        self.assertEqual(
            registration.data["invalid_fields"],
            [
                "Invalid UUID registrant_id",
                "Operator ID invalid",
                "MSISDN of Registrant invalid",
                "MSISDN of device invalid",
                "Language not a valid option",
            ],
        )

    def test_validate_nurseconnect_missing_data(self):
        """ Missing data nurseconnect test """
        # Setup
        registration_data = {
            "reg_type": "nurseconnect",
            "registrant_id": "mother01-63e2-4acc-9b94-26663b9bc267",
            "source": self.make_source_adminuser(),
            "data": {},
        }
        registration = Registration.objects.create(**registration_data)
        # Execute
        v = validate_subscribe.validate(registration)
        # Check
        self.assertEqual(v, False)
        registration.refresh_from_db()
        self.assertEqual(
            registration.data["invalid_fields"],
            [
                "Facility (clinic) code missing",
                "Operator ID missing",
                "MSISDN of Registrant missing",
                "MSISDN of device missing",
                "Language is missing from data",
            ],
        )

    def test_validate_momconnect_prebirth_clinic_good(self):
        """ clinic momconnect_prebirth sa_id """
        # Setup
        registration_data = {
            "reg_type": "momconnect_prebirth",
            "registrant_id": "mother01-63e2-4acc-9b94-26663b9bc267",
            "source": self.make_source_adminuser(),
            "data": {
                "operator_id": "mother01-63e2-4acc-9b94-26663b9bc267",
                "msisdn_registrant": "+27821113333",
                "msisdn_device": "+27821113333",
                "id_type": "sa_id",
                "sa_id_no": "8108015001051",
                "mom_dob": "1982-08-01",
                "language": "eng_ZA",
                "edd": "2016-05-01",  # in week 23 of pregnancy
                "faccode": "123456",
                "consent": True,
            },
        }
        registration = Registration.objects.create(**registration_data)
        # Execute
        v = validate_subscribe.validate(registration)
        # Check
        self.assertEqual(v, True)

    def test_validate_momconnect_prebirth_clinic_malformed_data_1(self):
        """ clinic momconnect_prebirth sa_id reg """
        # Setup
        registration_data = {
            "reg_type": "momconnect_prebirth",
            "registrant_id": "mother01",
            "source": self.make_source_adminuser(),
            "data": {
                "operator_id": "mother01",
                "msisdn_registrant": "+27821113",
                "msisdn_device": "+27821113",
                "id_type": "sa_id",
                "sa_id_no": "810801",
                "mom_dob": "1982",
                "language": "eng",
                "edd": "2016",
                "faccode": "",
                "consent": None,
            },
        }
        registration = Registration.objects.create(**registration_data)
        # Execute
        v = validate_subscribe.validate(registration)
        # Check
        self.assertEqual(v, False)
        registration.refresh_from_db()
        self.assertEqual(
            registration.data["invalid_fields"],
            [
                "Invalid UUID registrant_id",
                "Operator ID invalid",
                "MSISDN of Registrant invalid",
                "MSISDN of device invalid",
                "Language not a valid option",
                "Cannot continue without consent",
                "SA ID number invalid",
                "Mother DOB invalid",
                "Estimated Due Date invalid",
                "Facility code invalid",
            ],
        )

    def test_validate_momconnect_prebirth_clinic_malformed_data_2(self):
        """ clinic momconnect_prebirth passport reg """
        # Setup
        registration_data = {
            "reg_type": "momconnect_prebirth",
            "registrant_id": "mother01",
            "source": self.make_source_adminuser(),
            "data": {
                "operator_id": "mother01",
                "msisdn_registrant": "+27821113",
                "msisdn_device": "+27821113",
                "id_type": "passport",
                "passport_origin": "uruguay",
                "language": "eng",
                "edd": "2016",
                "faccode": "",
                "consent": None,
            },
        }
        registration = Registration.objects.create(**registration_data)
        # Execute
        v = validate_subscribe.validate(registration)
        # Check
        self.assertEqual(v, False)
        registration.refresh_from_db()
        self.assertEqual(
            registration.data["invalid_fields"],
            [
                "Invalid UUID registrant_id",
                "Operator ID invalid",
                "MSISDN of Registrant invalid",
                "MSISDN of device invalid",
                "Language not a valid option",
                "Cannot continue without consent",
                "Passport number missing",
                "Passport origin invalid",
                "Estimated Due Date invalid",
                "Facility code invalid",
            ],
        )

    def test_validate_momconnect_prebirth_clinic_missing_data(self):
        """ clinic momconnect_prebirth data blob missing """
        # Setup
        registration_data = {
            "reg_type": "momconnect_prebirth",
            "registrant_id": "mother01",
            "source": self.make_source_adminuser(),
            "data": {},
        }
        registration = Registration.objects.create(**registration_data)
        # Execute
        v = validate_subscribe.validate(registration)
        # Check
        self.assertEqual(v, False)
        registration.refresh_from_db()
        self.assertEqual(
            registration.data["invalid_fields"],
            [
                "Invalid UUID registrant_id",
                "Operator ID missing",
                "MSISDN of Registrant missing",
                "MSISDN of device missing",
                "Language is missing from data",
                "Consent is missing",
                "ID type missing",
                "Estimated Due Date missing",
                "Facility (clinic) code missing",
            ],
        )

    def test_validate_momconnect_prebirth_chw_good(self):
        """ chw momconnect_prebirth passport """
        # Setup
        registration_data = {
            "reg_type": "momconnect_prebirth",
            "registrant_id": "mother01-63e2-4acc-9b94-26663b9bc267",
            "source": self.make_source_partialuser(),
            "data": {
                "operator_id": "mother01-63e2-4acc-9b94-26663b9bc267",
                "msisdn_registrant": "+27821113333",
                "msisdn_device": "+27821113333",
                "id_type": "passport",
                "passport_no": "abc1234",
                "passport_origin": "bw",
                "language": "zul_ZA",
                "consent": True,
            },
        }
        registration = Registration.objects.create(**registration_data)
        # Execute
        v = validate_subscribe.validate(registration)
        # Check
        self.assertEqual(v, True)

    def test_validate_momconnect_prebirth_chw_missing_data(self):
        """ chw momconnect_prebirth data blob missing """
        # Setup
        registration_data = {
            "reg_type": "momconnect_prebirth",
            "registrant_id": "mother01-63e2-4acc-9b94-26663b9bc267",
            "source": self.make_source_partialuser(),
            "data": {},
        }
        registration = Registration.objects.create(**registration_data)
        # Execute
        v = validate_subscribe.validate(registration)
        # Check
        self.assertEqual(v, False)
        registration.refresh_from_db()
        self.assertEqual(
            registration.data["invalid_fields"],
            [
                "Operator ID missing",
                "MSISDN of Registrant missing",
                "MSISDN of device missing",
                "Language is missing from data",
                "Consent is missing",
                "ID type missing",
            ],
        )

    def test_validate_momconnect_prebirth_public_good(self):
        """ public momconnect_prebirth """
        # Setup
        registration_data = {
            "reg_type": "momconnect_prebirth",
            "registrant_id": "mother01-63e2-4acc-9b94-26663b9bc267",
            "source": self.make_source_normaluser(),
            "data": {
                "operator_id": "mother01-63e2-4acc-9b94-26663b9bc267",
                "msisdn_registrant": "+27821113333",
                "msisdn_device": "+27821113333",
                "language": "zul_ZA",
                "consent": True,
            },
        }
        registration = Registration.objects.create(**registration_data)
        # Execute
        v = validate_subscribe.validate(registration)
        # Check
        self.assertEqual(v, True)

    def test_validate_momconnect_prebirth_public_missing_data(self):
        """ public momconnect_prebirth data blob missing """
        # Setup
        registration_data = {
            "reg_type": "momconnect_prebirth",
            "registrant_id": "mother01-63e2-4acc-9b94-26663b9bc267",
            "source": self.make_source_normaluser(),
            "data": {},
        }
        registration = Registration.objects.create(**registration_data)
        # Execute
        v = validate_subscribe.validate(registration)
        # Check
        self.assertEqual(v, False)
        registration.refresh_from_db()
        self.assertEqual(
            registration.data["invalid_fields"],
            [
                "Operator ID missing",
                "MSISDN of Registrant missing",
                "MSISDN of device missing",
                "Language is missing from data",
                "Consent is missing",
            ],
        )

    def test_validate_whatsapp_prebirth_public_good(self):
        """ public whatsapp_prebirth """
        # Setup
        registration_data = {
            "reg_type": "whatsapp_prebirth",
            "registrant_id": "mother01-63e2-4acc-9b94-26663b9bc267",
            "source": self.make_source_normaluser(),
            "data": {
                "operator_id": "mother01-63e2-4acc-9b94-26663b9bc267",
                "msisdn_registrant": "+27821113333",
                "msisdn_device": "+27821113333",
                "language": "zul_ZA",
                "consent": True,
            },
        }
        registration = Registration.objects.create(**registration_data)
        # Execute
        v = validate_subscribe.validate(registration)
        # Check
        self.assertEqual(v, True)

    def test_validate_whatsapp_pmtct_postbirth_good(self):
        """ Good minimal data whatsapp_pmtct_postbirth test """
        # Setup
        registration_data = {
            "reg_type": "whatsapp_pmtct_postbirth",
            "registrant_id": "mother01-63e2-4acc-9b94-26663b9bc267",
            "source": self.make_source_normaluser(),
            "data": {
                "operator_id": "mother01-63e2-4acc-9b94-26663b9bc267",
                "language": "eng_ZA",
                "mom_dob": "1999-01-27",
                "baby_dob": "2016-01-01",
            },
        }
        registration = Registration.objects.create(**registration_data)
        # Execute
        v = validate_subscribe.validate(registration)
        # Check
        self.assertEqual(v, True)

    def test_validate_whatsapp_pmtct_prebirth_good(self):
        """ Good minimal data whatsapp_pmtct_prebirth test """
        # Setup
        registration_data = {
            "reg_type": "whatsapp_pmtct_prebirth",
            "registrant_id": "mother01-63e2-4acc-9b94-26663b9bc267",
            "source": self.make_source_normaluser(),
            "data": {
                "operator_id": "mother01-63e2-4acc-9b94-26663b9bc267",
                "language": "eng_ZA",
                "mom_dob": "1999-01-27",
                "edd": "2016-08-30",
            },
        }
        registration = Registration.objects.create(**registration_data)
        with mock.patch("ndoh_hub.utils.get_today", override_get_today):
            # Execute
            v = validate_subscribe.validate(registration)
        # Check
        self.assertEqual(v, True)


class TestSubscriptionRequestCreation(AuthenticatedAPITestCase):
    @responses.activate
    def test_src_pmtct_prebirth_1(self):
        """ Test a prebirth registration before 30 weeks """
        # Setup
        # . setup pmtct_prebirth registration and set validated to true
        registration_data = {
            "reg_type": "pmtct_prebirth",
            "registrant_id": "mother01-63e2-4acc-9b94-26663b9bc267",
            "source": self.make_source_normaluser(),
            "data": {
                "operator_id": "mother01-63e2-4acc-9b94-26663b9bc267",
                "language": "eng_ZA",
                "mom_dob": "1999-01-27",
                "edd": "2016-05-01",  # in week 23 of pregnancy
            },
        }
        registration = Registration.objects.create(**registration_data)
        registration.validated = True
        registration.save()

        # . setup fixture responses
        schedule_id = utils_tests.mock_get_messageset_by_shortname(
            "pmtct_prebirth.patient.1"
        )
        utils_tests.mock_get_schedule(schedule_id)

        # Execute
        cs = validate_subscribe.create_subscriptionrequests(registration)

        # Check
        self.assertEqual(cs, "SubscriptionRequest created")

        sr = SubscriptionRequest.objects.last()
        self.assertEqual(sr.identity, "mother01-63e2-4acc-9b94-26663b9bc267")
        self.assertEqual(sr.messageset, 11)
        self.assertEqual(sr.next_sequence_number, 17)  # (23 - 6) * 1
        self.assertEqual(sr.lang, "eng_ZA")
        self.assertEqual(sr.schedule, 111)

    @responses.activate
    def test_src_pmtct_prebirth_2(self):
        """ Test a prebirth registration 30 - 35 weeks """
        # Setup
        # . setup pmtct_prebirth registration and set validated to true
        registration_data = {
            "reg_type": "pmtct_prebirth",
            "registrant_id": "mother01-63e2-4acc-9b94-26663b9bc267",
            "source": self.make_source_normaluser(),
            "data": {
                "operator_id": "mother01-63e2-4acc-9b94-26663b9bc267",
                "language": "eng_ZA",
                "mom_dob": "1999-01-27",
                "edd": "2016-02-20",  # in week 33 of pregnancy
            },
        }
        registration = Registration.objects.create(**registration_data)
        registration.validated = True
        registration.save()

        # . setup fixture responses
        schedule_id = utils_tests.mock_get_messageset_by_shortname(
            "pmtct_prebirth.patient.2"
        )
        utils_tests.mock_get_schedule(schedule_id)

        # Execute
        cs = validate_subscribe.create_subscriptionrequests(registration)

        # Check
        self.assertEqual(cs, "SubscriptionRequest created")

        sr = SubscriptionRequest.objects.last()
        self.assertEqual(sr.identity, "mother01-63e2-4acc-9b94-26663b9bc267")
        self.assertEqual(sr.messageset, 12)
        self.assertEqual(sr.next_sequence_number, 6)  # (33 - 30) * 2
        self.assertEqual(sr.lang, "eng_ZA")
        self.assertEqual(sr.schedule, 112)

    @responses.activate
    def test_src_pmtct_prebirth_3(self):
        """ Test a prebirth registration after 35 weeks """
        # Setup
        # . setup pmtct_prebirth registration and set validated to true
        registration_data = {
            "reg_type": "pmtct_prebirth",
            "registrant_id": "mother01-63e2-4acc-9b94-26663b9bc267",
            "source": self.make_source_normaluser(),
            "data": {
                "operator_id": "mother01-63e2-4acc-9b94-26663b9bc267",
                "language": "eng_ZA",
                "mom_dob": "1999-01-27",
                "edd": "2016-01-11",  # in week 39 of pregnancy
            },
        }
        registration = Registration.objects.create(**registration_data)
        registration.validated = True
        registration.save()

        # . setup fixture responses
        schedule_id = utils_tests.mock_get_messageset_by_shortname(
            "pmtct_prebirth.patient.3"
        )
        utils_tests.mock_get_schedule(schedule_id)

        # Execute
        cs = validate_subscribe.create_subscriptionrequests(registration)

        # Check
        self.assertEqual(cs, "SubscriptionRequest created")

        sr = SubscriptionRequest.objects.last()
        self.assertEqual(sr.identity, "mother01-63e2-4acc-9b94-26663b9bc267")
        self.assertEqual(sr.messageset, 13)
        self.assertEqual(sr.next_sequence_number, 12)  # (39 - 35) * 3
        self.assertEqual(sr.lang, "eng_ZA")
        self.assertEqual(sr.schedule, 113)

    @responses.activate
    def test_src_pmtct_postbirth_1(self):
        """ Test a postbirth registration """
        # Setup
        # . setup pmtct_postbirth registration and set validated to true
        registration_data = {
            "reg_type": "pmtct_postbirth",
            "registrant_id": "mother01-63e2-4acc-9b94-26663b9bc267",
            "source": self.make_source_normaluser(),
            "data": {
                "operator_id": "mother01-63e2-4acc-9b94-26663b9bc267",
                "language": "eng_ZA",
                "mom_dob": "1999-01-27",
                "baby_dob": "2016-01-01",
            },
        }
        registration = Registration.objects.create(**registration_data)
        registration.validated = True
        registration.save()

        # setup fixture responses
        schedule_id = utils_tests.mock_get_messageset_by_shortname(
            "pmtct_postbirth.patient.1"
        )
        utils_tests.mock_get_schedule(schedule_id)

        # Execute
        cs = validate_subscribe.create_subscriptionrequests(registration)

        # Check
        self.assertEqual(cs, "SubscriptionRequest created")

        sr = SubscriptionRequest.objects.last()
        self.assertEqual(sr.identity, "mother01-63e2-4acc-9b94-26663b9bc267")
        self.assertEqual(sr.messageset, 14)
        self.assertEqual(sr.next_sequence_number, 1)
        self.assertEqual(sr.lang, "eng_ZA")
        self.assertEqual(sr.schedule, 114)

    @responses.activate
    def test_src_pmtct_postbirth_2(self):
        """ Test a postbirth registration """
        # Setup
        # . setup pmtct_postbirth registration and set validated to true
        registration_data = {
            "reg_type": "pmtct_postbirth",
            "registrant_id": "mother01-63e2-4acc-9b94-26663b9bc267",
            "source": self.make_source_normaluser(),
            "data": {
                "operator_id": "mother01-63e2-4acc-9b94-26663b9bc267",
                "language": "eng_ZA",
                "mom_dob": "1999-01-27",
                "baby_dob": "2015-12-01",
            },
        }
        registration = Registration.objects.create(**registration_data)
        registration.validated = True
        registration.save()

        # setup fixture responses
        schedule_id = utils_tests.mock_get_messageset_by_shortname(
            "pmtct_postbirth.patient.2"
        )
        utils_tests.mock_get_schedule(schedule_id)

        # Execute
        cs = validate_subscribe.create_subscriptionrequests(registration)

        # Check
        self.assertEqual(cs, "SubscriptionRequest created")

        sr = SubscriptionRequest.objects.last()
        self.assertEqual(sr.identity, "mother01-63e2-4acc-9b94-26663b9bc267")
        self.assertEqual(sr.messageset, 15)
        self.assertEqual(sr.next_sequence_number, 3)
        self.assertEqual(sr.lang, "eng_ZA")
        self.assertEqual(sr.schedule, 115)

    @responses.activate
    def test_src_nurseconnect(self):
        """ Test a nurseconnect registration """
        # Setup
        # . setup nurseconnect registration and set validated to true
        registration_data = {
            "reg_type": "nurseconnect",
            "registrant_id": "nurse001-63e2-4acc-9b94-26663b9bc267",
            "source": self.make_source_adminuser(),
            "data": {
                "operator_id": "mother01-63e2-4acc-9b94-26663b9bc267",
                "msisdn_registrant": "+27821112222",
                "msisdn_device": "+27821112222",
                "faccode": "123456",
                "language": "eng_ZA",
            },
        }
        registration = Registration.objects.create(**registration_data)
        registration.validated = True
        registration.save()

        # setup fixture responses
        schedule_id = utils_tests.mock_get_messageset_by_shortname(
            "nurseconnect.hw_full.1"
        )
        utils_tests.mock_get_schedule(schedule_id)

        # Execute
        cs = validate_subscribe.create_subscriptionrequests(registration)

        # Check
        self.assertEqual(cs, "SubscriptionRequest created")

        sr = SubscriptionRequest.objects.last()
        self.assertEqual(sr.identity, "nurse001-63e2-4acc-9b94-26663b9bc267")
        self.assertEqual(sr.messageset, 61)
        self.assertEqual(sr.next_sequence_number, 1)
        self.assertEqual(sr.lang, "eng_ZA")
        self.assertEqual(sr.schedule, 161)

    @responses.activate
    def test_src_whatsapp_nurseconnect(self):
        """ Test a whatsapp nurseconnect registration """
        # Setup
        # . setup whatsapp nurseconnect registration and set validated to true
        registration_data = {
            "reg_type": "whatsapp_nurseconnect",
            "registrant_id": "nurse001-63e2-4acc-9b94-26663b9bc267",
            "source": self.make_source_adminuser(),
            "data": {
                "operator_id": "mother01-63e2-4acc-9b94-26663b9bc267",
                "msisdn_registrant": "+27821112222",
                "msisdn_device": "+27821112222",
                "faccode": "123456",
                "language": "eng_ZA",
            },
        }
        registration = Registration.objects.create(**registration_data)
        registration.validated = True
        registration.save()

        # setup fixture responses
        schedule_id = utils_tests.mock_get_messageset_by_shortname(
            "whatsapp_nurseconnect.hw_full.1"
        )
        utils_tests.mock_get_schedule(schedule_id)

        # Execute
        cs = validate_subscribe.create_subscriptionrequests(registration)

        # Check
        self.assertEqual(cs, "SubscriptionRequest created")

        sr = SubscriptionRequest.objects.last()
        self.assertEqual(sr.identity, "nurse001-63e2-4acc-9b94-26663b9bc267")
        self.assertEqual(sr.messageset, 62)
        self.assertEqual(sr.next_sequence_number, 1)
        self.assertEqual(sr.lang, "eng_ZA")
        self.assertEqual(sr.schedule, 162)

    @responses.activate
    def test_src_momconnect_prebirth_clinic_1(self):
        """ Test a clinic prebirth registration before 30 weeks """
        # Setup
        # . setup momconnect_prebirth self registration, set validated to true
        registration_data = {
            "reg_type": "momconnect_prebirth",
            "registrant_id": "mother01-63e2-4acc-9b94-26663b9bc267",
            "source": self.make_source_adminuser(),
            "data": {
                "operator_id": "mother01-63e2-4acc-9b94-26663b9bc267",
                "msisdn_registrant": "+27821113333",
                "msisdn_device": "+27821113333",
                "id_type": "sa_id",
                "sa_id_no": "8108015001051",
                "mom_dob": "1982-08-01",
                "language": "eng_ZA",
                "edd": "2016-05-01",  # in week 23 of pregnancy
                "faccode": "123456",
                "consent": True,
            },
        }
        registration = Registration.objects.create(**registration_data)
        registration.validated = True
        registration.save()

        # . setup fixture responses
        schedule_id = utils_tests.mock_get_messageset_by_shortname(
            "momconnect_prebirth.hw_full.1"
        )
        utils_tests.mock_get_schedule(schedule_id)

        # Execute
        cs = validate_subscribe.create_subscriptionrequests(registration)

        # Check
        self.assertEqual(cs, "SubscriptionRequest created")

        sr = SubscriptionRequest.objects.last()
        self.assertEqual(sr.identity, "mother01-63e2-4acc-9b94-26663b9bc267")
        self.assertEqual(sr.messageset, 21)
        self.assertEqual(sr.next_sequence_number, 37)  # ((23 - 4) * 2) - 1
        self.assertEqual(sr.lang, "eng_ZA")
        self.assertEqual(sr.schedule, 121)

    @responses.activate
    def test_src_momconnect_prebirth_clinic_2(self):
        """ Test a clinic prebirth registration after 30 weeks """
        # Setup
        # . setup momconnect_prebirth other registration, set validated to true
        registration_data = {
            "reg_type": "momconnect_prebirth",
            "registrant_id": "mother01-63e2-4acc-9b94-26663b9bc267",
            "source": self.make_source_adminuser(),
            "data": {
                "operator_id": "nurse001-63e2-4acc-9b94-26663b9bc267",
                "msisdn_registrant": "+27821113333",
                "msisdn_device": "+27821114444",
                "id_type": "passport",
                "passport_no": "ZA1234",
                "passport_origin": "bw",
                "language": "eng_ZA",
                "edd": "2016-03-01",  # in week 32 of pregnancy
                "faccode": "123456",
                "consent": True,
            },
        }
        registration = Registration.objects.create(**registration_data)
        registration.validated = True
        registration.save()

        # . setup fixture responses
        schedule_id = utils_tests.mock_get_messageset_by_shortname(
            "momconnect_prebirth.hw_full.2"
        )
        utils_tests.mock_get_schedule(schedule_id)

        # Execute
        cs = validate_subscribe.create_subscriptionrequests(registration)

        # Check
        self.assertEqual(cs, "SubscriptionRequest created")

        sr = SubscriptionRequest.objects.last()
        self.assertEqual(sr.identity, "mother01-63e2-4acc-9b94-26663b9bc267")
        self.assertEqual(sr.messageset, 22)
        self.assertEqual(sr.next_sequence_number, 4)  # ((32 - 30) * 3) - 2
        self.assertEqual(sr.lang, "eng_ZA")
        self.assertEqual(sr.schedule, 122)

    @responses.activate
    def test_src_whastapp_momconnect_prebirth_clinic_2(self):
        """ Test a whatsapp clinic prebirth registration after 30 weeks """
        # Setup
        # . setup momconnect_prebirth other registration, set validated to true
        registration_data = {
            "reg_type": "whatsapp_prebirth",
            "registrant_id": "mother01-63e2-4acc-9b94-26663b9bc267",
            "source": self.make_source_adminuser(),
            "data": {
                "operator_id": "nurse001-63e2-4acc-9b94-26663b9bc267",
                "msisdn_registrant": "+27821113333",
                "msisdn_device": "+27821114444",
                "id_type": "passport",
                "passport_no": "ZA1234",
                "passport_origin": "bw",
                "language": "eng_ZA",
                "edd": "2016-03-01",  # in week 32 of pregnancy
                "faccode": "123456",
                "consent": True,
            },
        }
        registration = Registration.objects.create(**registration_data)
        registration.validated = True
        registration.save()

        # . setup fixture responses
        schedule_id = utils_tests.mock_get_messageset_by_shortname(
            "whatsapp_momconnect_prebirth.hw_full.2"
        )
        utils_tests.mock_get_schedule(schedule_id)

        # Execute
        cs = validate_subscribe.create_subscriptionrequests(registration)

        # Check
        self.assertEqual(cs, "SubscriptionRequest created")

        sr = SubscriptionRequest.objects.last()
        self.assertEqual(sr.identity, "mother01-63e2-4acc-9b94-26663b9bc267")
        self.assertEqual(sr.messageset, 95)
        self.assertEqual(sr.next_sequence_number, 4)  # ((32 - 30) * 3) - 2
        self.assertEqual(sr.lang, "eng_ZA")
        self.assertEqual(sr.schedule, 195)

    @responses.activate
    def test_src_momconnect_prebirth_public(self):
        """ Test a public prebirth registration """
        # Setup
        # . setup momconnect_prebirth self registration, set validated to true
        registration_data = {
            "reg_type": "momconnect_prebirth",
            "registrant_id": "mother01-63e2-4acc-9b94-26663b9bc267",
            "source": self.make_source_normaluser(),
            "data": {
                "operator_id": "mother01-63e2-4acc-9b94-26663b9bc267",
                "msisdn_registrant": "+27821113333",
                "msisdn_device": "+27821113333",
                "language": "eng_ZA",
                "consent": True,
            },
        }
        registration = Registration.objects.create(**registration_data)
        registration.validated = True
        registration.save()

        # . setup fixture responses
        schedule_id = utils_tests.mock_get_messageset_by_shortname(
            "momconnect_prebirth.patient.1"
        )
        utils_tests.mock_get_schedule(schedule_id)

        # Execute
        cs = validate_subscribe.create_subscriptionrequests(registration)

        # Check
        self.assertEqual(cs, "SubscriptionRequest created")

        sr = SubscriptionRequest.objects.last()
        self.assertEqual(sr.identity, "mother01-63e2-4acc-9b94-26663b9bc267")
        self.assertEqual(sr.messageset, 41)
        self.assertEqual(sr.next_sequence_number, 1)
        self.assertEqual(sr.lang, "eng_ZA")
        self.assertEqual(sr.schedule, 141)

    @responses.activate
    def test_src_momconnect_prebirth_chw(self):
        """ Test a chw prebirth registration """
        # Setup
        # . setup momconnect_prebirth other registration, set validated to true
        registration_data = {
            "reg_type": "momconnect_prebirth",
            "registrant_id": "mother01-63e2-4acc-9b94-26663b9bc267",
            "source": self.make_source_partialuser(),
            "data": {
                "operator_id": "nurse001-63e2-4acc-9b94-26663b9bc267",
                "msisdn_registrant": "+27821113333",
                "msisdn_device": "+27821114444",
                "id_type": "none",
                "mom_dob": "",
                "language": "eng_ZA",
                "consent": True,
            },
        }
        registration = Registration.objects.create(**registration_data)
        registration.validated = True
        registration.save()

        # . setup fixture responses
        schedule_id = utils_tests.mock_get_messageset_by_shortname(
            "momconnect_prebirth.hw_partial.1"
        )
        utils_tests.mock_get_schedule(schedule_id)

        # Execute
        cs = validate_subscribe.create_subscriptionrequests(registration)

        # Check
        self.assertEqual(cs, "SubscriptionRequest created")

        sr = SubscriptionRequest.objects.last()
        self.assertEqual(sr.identity, "mother01-63e2-4acc-9b94-26663b9bc267")
        self.assertEqual(sr.messageset, 42)
        self.assertEqual(sr.next_sequence_number, 1)
        self.assertEqual(sr.lang, "eng_ZA")
        self.assertEqual(sr.schedule, 142)

    @responses.activate
    def test_src_whatsapp_pmtct_prebirth(self):
        """ Test a whatsapp pmtct prebirth registration before 30 weeks """
        # Setup
        # . setup pmtct_prebirth registration and set validated to true
        registration_data = {
            "reg_type": "whatsapp_pmtct_prebirth",
            "registrant_id": "mother01-63e2-4acc-9b94-26663b9bc267",
            "source": self.make_source_normaluser(),
            "data": {
                "operator_id": "mother01-63e2-4acc-9b94-26663b9bc267",
                "language": "eng_ZA",
                "mom_dob": "1999-01-27",
                "edd": "2016-05-01",  # in week 23 of pregnancy
            },
        }
        registration = Registration.objects.create(**registration_data)
        registration.validated = True
        registration.save()

        # . setup fixture responses
        schedule_id = utils_tests.mock_get_messageset_by_shortname(
            "whatsapp_pmtct_prebirth.patient.1"
        )
        utils_tests.mock_get_schedule(schedule_id)

        # Execute
        cs = validate_subscribe.create_subscriptionrequests(registration)

        # Check
        self.assertEqual(cs, "SubscriptionRequest created")

        sr = SubscriptionRequest.objects.last()
        self.assertEqual(sr.identity, "mother01-63e2-4acc-9b94-26663b9bc267")
        self.assertEqual(sr.messageset, 92)
        self.assertEqual(sr.next_sequence_number, 17)  # (23 - 6) * 1
        self.assertEqual(sr.lang, "eng_ZA")
        self.assertEqual(sr.schedule, 192)

    @responses.activate
    def test_src_whatsapp_pmtct_postbirth(self):
        """ Test a whatsapp pmtct postbirth registration """
        # Setup
        # . setup pmtct_postbirth registration and set validated to true
        registration_data = {
            "reg_type": "whatsapp_pmtct_postbirth",
            "registrant_id": "mother01-63e2-4acc-9b94-26663b9bc267",
            "source": self.make_source_normaluser(),
            "data": {
                "operator_id": "mother01-63e2-4acc-9b94-26663b9bc267",
                "language": "eng_ZA",
                "mom_dob": "1999-01-27",
                "baby_dob": "2016-01-01",
            },
        }
        registration = Registration.objects.create(**registration_data)
        registration.validated = True
        registration.save()

        # setup fixture responses
        schedule_id = utils_tests.mock_get_messageset_by_shortname(
            "whatsapp_pmtct_postbirth.patient.1"
        )
        utils_tests.mock_get_schedule(schedule_id)

        # Execute
        cs = validate_subscribe.create_subscriptionrequests(registration)

        # Check
        self.assertEqual(cs, "SubscriptionRequest created")

        sr = SubscriptionRequest.objects.last()
        self.assertEqual(sr.identity, "mother01-63e2-4acc-9b94-26663b9bc267")
        self.assertEqual(sr.messageset, 91)
        self.assertEqual(sr.next_sequence_number, 1)
        self.assertEqual(sr.lang, "eng_ZA")
        self.assertEqual(sr.schedule, 191)


class TestRegistrationCreation(AuthenticatedAPITestCase):
    @responses.activate
    def test_registration_process_pmtct_good(self):
        """ Test a full registration process with good data """
        # Setup
        registrant_uuid = "mother01-63e2-4acc-9b94-26663b9bc267"
        jembi_url = "http://jembi/ws/rest/v1/pmtctSubscription"
        utils_tests.mock_get_identity_by_id("mother01-63e2-4acc-9b94-26663b9bc267")
        utils_tests.mock_patch_identity("mother01-63e2-4acc-9b94-26663b9bc267")
        utils_tests.mock_get_identity_by_msisdn("+27821113333")
        # . reactivate post-save hook
        post_save.connect(psh_validate_subscribe, sender=Registration)

        source = self.make_source_normaluser()
        source.name = "PMTCT USSD App"
        source.save()

        # . setup pmtct_prebirth registration
        registration_data = {
            "reg_type": "pmtct_prebirth",
            "registrant_id": registrant_uuid,
            "source": source,
            "data": {
                "operator_id": "mother01-63e2-4acc-9b94-26663b9bc267",
                "language": "eng_ZA",
                "mom_dob": "1999-01-27",
                "edd": "2016-05-01",  # in week 23 of pregnancy
                "msisdn_registrant": "+27821113333",
                "msisdn_device": "+27821113333",
                "id_type": "sa_id",
                "sa_id_no": "8108015001051",
                "faccode": "123456",
            },
        }

        # . setup fixture responses
        schedule_id = utils_tests.mock_get_messageset_by_shortname(
            "pmtct_prebirth.patient.1"
        )
        utils_tests.mock_get_schedule(schedule_id)
        utils_tests.mock_get_identity_by_id(registrant_uuid)
        utils_tests.mock_patch_identity(registrant_uuid)
        utils_tests.mock_request_to_jembi_api(jembi_url)

        # Execute
        registration = Registration.objects.create(**registration_data)

        # Check
        # . check number of calls made:
        #   messageset, schedule, identity, patch identity, jembi registration
        #   identity, reverse identity, reverse identity, patch identity
        self.assertEqual(len(responses.calls), 9)

        # check jembi registration
        jembi_call = responses.calls[4]  # jembi should be the fifth one
        self.assertEqual(
            json.loads(jembi_call.request.body),
            {
                "lang": "en",
                "dob": "19990127",
                "cmsisdn": "+27821113333",
                "dmsisdn": "+27821113333",
<<<<<<< HEAD
                "sid": registrant_uuid,
=======
                "eid": str(registration.id),
>>>>>>> 2b8609f1
                "faccode": "123456",
                "id": "8108015001051^^^ZAF^NI",
                "encdate": registration.created_at.strftime("%Y%m%d%H%M%S"),
                "type": 9,
                "swt": 1,
                "mha": 1,
                "risk_status": "high",
            },
        )
        self.assertEqual(jembi_call.request.url, jembi_url)
        self.assertEqual(jembi_call.request.method, "POST")

        # . check registration validated
        registration.refresh_from_db()
        self.assertEqual(registration.validated, True)

        # . check subscriptionrequest object
        sr = SubscriptionRequest.objects.last()
        self.assertEqual(sr.identity, "mother01-63e2-4acc-9b94-26663b9bc267")
        self.assertEqual(sr.messageset, 11)
        self.assertEqual(sr.next_sequence_number, 17)  # (23 - 6) * 1
        self.assertEqual(sr.lang, "eng_ZA")
        self.assertEqual(sr.schedule, 111)

        # Teardown
        post_save.disconnect(psh_validate_subscribe, sender=Registration)

    @responses.activate
    def test_registration_process_pmtct_no_facility(self):
        """ Test a full registration process with good data """
        # Setup
        jembi_pmtct_url = "http://jembi/ws/rest/v1/pmtctSubscription"
        jembi_url = "http://jembi/ws/rest/v1/subscription"
        registrant_uuid = "mother01-63e2-4acc-9b94-26663b9bc267"
        utils_tests.mock_get_identity_by_id("mother01-63e2-4acc-9b94-26663b9bc267")
        utils_tests.mock_patch_identity("mother01-63e2-4acc-9b94-26663b9bc267")
        utils_tests.mock_get_identity_by_msisdn("+27821113333")
        utils_tests.mock_get_messageset_by_shortname("popi.hw_full.1")
        # . reactivate post-save hook
        post_save.connect(psh_validate_subscribe, sender=Registration)

        source = self.make_source_adminuser()
        source.name = "CLINIC USSD App"
        source.save()

        # Create linked momconnect registration
        registration_data = {
            "reg_type": "momconnect_prebirth",
            "registrant_id": "mother01-63e2-4acc-9b94-26663b9bc267",
            "source": source,
            "data": {
                "operator_id": "mother01-63e2-4acc-9b94-26663b9bc267",
                "msisdn_registrant": "+27821113333",
                "msisdn_device": "+27821113333",
                "id_type": "sa_id",
                "sa_id_no": "8108015001051",
                "mom_dob": "1982-08-01",
                "language": "eng_ZA",
                "edd": "2016-05-01",  # in week 23 of pregnancy
                "faccode": "123456",
                "consent": True,
            },
        }
        # . setup fixture responses
        schedule_id = utils_tests.mock_get_messageset_by_shortname(
            "momconnect_prebirth.hw_full.1"
        )
        utils_tests.mock_get_schedule(schedule_id)

        utils_tests.mock_request_to_jembi_api(jembi_url)

        Registration.objects.create(**registration_data)

        source = self.make_source_normaluser()
        source.name = "PMTCT USSD App"
        source.save()

        # . setup pmtct_prebirth registration
        registration_data = {
            "reg_type": "pmtct_prebirth",
            "registrant_id": registrant_uuid,
            "source": source,
            "data": {
                "operator_id": "mother01-63e2-4acc-9b94-26663b9bc267",
                "language": "eng_ZA",
                "mom_dob": "1999-01-27",
                "edd": "2016-05-01",  # in week 23 of pregnancy
            },
        }

        # . setup fixture responses
        schedule_id = utils_tests.mock_get_messageset_by_shortname(
            "pmtct_prebirth.patient.1"
        )
        utils_tests.mock_get_schedule(schedule_id)
        utils_tests.mock_get_identity_by_id(
            registrant_uuid,
            {
                "addresses": {"msisdn": {"+8108015001051": {"default": True}}},
                "default_addr_type": "msisdn",
            },
        )
        utils_tests.mock_patch_identity(registrant_uuid)

        utils_tests.mock_request_to_jembi_api(jembi_pmtct_url)

        # Execute
        Registration.objects.create(**registration_data)

        # check jembi registration
        jembi_call = responses.calls[13]  # jembi should be the fourteenth one
        self.assertEqual(json.loads(jembi_call.request.body)["faccode"], "123456")

        # Teardown
        post_save.disconnect(psh_validate_subscribe, sender=Registration)

    @responses.activate
    def test_registration_process_pmtct_minimal_data(self):
        """ Test a full registration process with good data """
        # Setup
        registrant_uuid = "mother01-63e2-4acc-9b94-26663b9bc267"
        jembi_url = "http://jembi/ws/rest/v1/pmtctSubscription"
        # . reactivate post-save hook
        post_save.connect(psh_validate_subscribe, sender=Registration)

        source = self.make_source_normaluser()
        source.name = "PMTCT USSD App"
        source.save()

        # . setup pmtct_prebirth registration
        registration_data = {
            "reg_type": "pmtct_prebirth",
            "registrant_id": registrant_uuid,
            "source": source,
            "data": {
                "operator_id": "mother01-63e2-4acc-9b94-26663b9bc267",
                "language": "eng_ZA",
                "mom_dob": "1999-01-27",
                "edd": "2016-05-01",  # in week 23 of pregnancy
                "faccode": "123456",
            },
        }

        # . setup fixture responses
        schedule_id = utils_tests.mock_get_messageset_by_shortname(
            "pmtct_prebirth.patient.1"
        )
        utils_tests.mock_get_schedule(schedule_id)
        utils_tests.mock_get_identity_by_id(
            registrant_uuid,
            {
                "addresses": {"msisdn": {"+8108015001051": {"default": True}}},
                "default_addr_type": "msisdn",
            },
        )
        utils_tests.mock_patch_identity(registrant_uuid)
        utils_tests.mock_request_to_jembi_api(jembi_url)

        # Execute
        registration = Registration.objects.create(**registration_data)

        # Check
        # . check number of calls made:
        #   messageset, schedule, identity, patch identity
        #   popi message set, jembi registration,
        #   get identity, patch identity
        self.assertEqual(len(responses.calls), 8)

        # check jembi registration
        jembi_call = responses.calls[5]  # jembi should be the sixth one
        self.assertEqual(
            json.loads(jembi_call.request.body),
            {
                "lang": "en",
                "dob": "19990127",
                "cmsisdn": "+8108015001051",
                "dmsisdn": "+8108015001051",
<<<<<<< HEAD
                "sid": registrant_uuid,
=======
                "eid": str(registration.id),
>>>>>>> 2b8609f1
                "faccode": "123456",
                "id": "8108015001051^^^ZAF^TEL",
                "encdate": registration.created_at.strftime("%Y%m%d%H%M%S"),
                "type": 9,
                "swt": 1,
                "mha": 1,
                "risk_status": "high",
            },
        )
        self.assertEqual(jembi_call.request.url, jembi_url)
        self.assertEqual(jembi_call.request.method, "POST")

        # . check registration validated
        registration.refresh_from_db()
        self.assertEqual(registration.validated, True)

        # . check subscriptionrequest object
        sr = SubscriptionRequest.objects.last()
        self.assertEqual(sr.identity, "mother01-63e2-4acc-9b94-26663b9bc267")
        self.assertEqual(sr.messageset, 11)
        self.assertEqual(sr.next_sequence_number, 17)  # (23 - 6) * 1
        self.assertEqual(sr.lang, "eng_ZA")
        self.assertEqual(sr.schedule, 111)

        # Teardown
        post_save.disconnect(psh_validate_subscribe, sender=Registration)

    @responses.activate
    def test_registration_process_clinic_good(self):
        """ Test a full registration process with good data """
        # Setup
        # registrant_uuid = "mother01-63e2-4acc-9b94-26663b9bc267"
        jembi_url = "http://jembi/ws/rest/v1/subscription"
        utils_tests.mock_get_identity_by_id("mother01-63e2-4acc-9b94-26663b9bc267")
        utils_tests.mock_patch_identity("mother01-63e2-4acc-9b94-26663b9bc267")
        utils_tests.mock_get_identity_by_msisdn("+27821113333")
        utils_tests.mock_get_messageset_by_shortname("popi.hw_full.1")
        # . reactivate post-save hook
        post_save.connect(psh_validate_subscribe, sender=Registration)

        # NOTE: manually setting the name here so the mapping in the test
        #       works, better approach would be to make sure the names
        #       generated for sources in the tests match what's expected
        #       in production
        source = self.make_source_adminuser()
        source.name = "CLINIC USSD App"
        source.save()

        # . setup momconnect_prebirth self registration (clinic)
        registration_data = {
            "reg_type": "momconnect_prebirth",
            "registrant_id": "mother01-63e2-4acc-9b94-26663b9bc267",
            "source": source,
            "data": {
                "operator_id": "mother01-63e2-4acc-9b94-26663b9bc267",
                "msisdn_registrant": "+27821113333",
                "msisdn_device": "+27821113333",
                "id_type": "sa_id",
                "sa_id_no": "8108015001051",
                "mom_dob": "1982-08-01",
                "language": "eng_ZA",
                "edd": "2016-05-01",  # in week 23 of pregnancy
                "faccode": "123456",
                "consent": True,
            },
        }

        # . setup fixture responses
        schedule_id = utils_tests.mock_get_messageset_by_shortname(
            "momconnect_prebirth.hw_full.1"
        )
        utils_tests.mock_get_schedule(schedule_id)
        # disabled service rating for now
        # utils_tests.mock_create_servicerating_invite(registrant_uuid)

        utils_tests.mock_request_to_jembi_api(jembi_url)

        # Execute
        registration = Registration.objects.create(**registration_data)

        # Check
        # . check number of calls made:
        #   message set, schedule, popi message set, jembi registration
        self.assertEqual(len(responses.calls), 8)

        # . check registration validated
        registration.refresh_from_db()
        self.assertEqual(registration.validated, True)

        # . check subscriptionrequest object
        sr = SubscriptionRequest.objects.filter(messageset=21).first()
        self.assertEqual(sr.identity, "mother01-63e2-4acc-9b94-26663b9bc267")
        self.assertEqual(sr.messageset, 21)
        self.assertEqual(sr.next_sequence_number, 37)  # ((23 - 4) * 2) - 1
        self.assertEqual(sr.lang, "eng_ZA")
        self.assertEqual(sr.schedule, 121)

        # check popi subscription request object
        sr = SubscriptionRequest.objects.filter(messageset=71).first()
        self.assertEqual(sr.identity, "mother01-63e2-4acc-9b94-26663b9bc267")
        self.assertEqual(sr.messageset, 71)
        self.assertEqual(sr.next_sequence_number, 1)
        self.assertEqual(sr.lang, "eng_ZA")
        self.assertEqual(sr.schedule, 171)

        # Teardown
        post_save.disconnect(psh_validate_subscribe, sender=Registration)

    def test_get_software_type_from_reg(self):
        # Setup
        source = self.make_source_normaluser()
        registration_data = {
            "reg_type": "momconnect_prebirth",
            "registrant_id": "mother01-63e2-4acc-9b94-26663b9bc267",
            "source": source,
            "data": {
                "operator_id": "mother01-63e2-4acc-9b94-26663b9bc267",
                "language": "eng_ZA",
                "mom_dob": "1999-01-27",
                "id_type": "sa_id",
                "sa_id_no": "8108015001051",
                "edd": "2016-11-30",
                "faccode": "123456",
                "msisdn_device": "+27000000000",
                "msisdn_registrant": "+27111111111",
                "consent": True,
                "swt": 5,
            },
        }

        registration = Registration.objects.create(**registration_data)
        swt = PushRegistrationToJembi().get_software_type(registration)
        self.assertEqual(swt, 5)

    def test_get_software_type_normal_reg(self):
        # Setup
        source = self.make_source_normaluser()
        registration_data = {
            "reg_type": "momconnect_prebirth",
            "registrant_id": "mother01-63e2-4acc-9b94-26663b9bc267",
            "source": source,
            "data": {
                "operator_id": "mother01-63e2-4acc-9b94-26663b9bc267",
                "language": "eng_ZA",
                "mom_dob": "1999-01-27",
                "id_type": "sa_id",
                "sa_id_no": "8108015001051",
                "edd": "2016-11-30",
                "faccode": "123456",
                "msisdn_device": "+27000000000",
                "msisdn_registrant": "+27111111111",
                "consent": True,
            },
        }

        registration = Registration.objects.create(**registration_data)
        swt = PushRegistrationToJembi().get_software_type(registration)
        self.assertEqual(swt, 1)

    def test_get_software_type_whatsapp_reg(self):
        # Setup
        source = self.make_source_normaluser()
        registration_data = {
            "reg_type": "whatsapp_momconnect_prebirth",
            "registrant_id": "mother01-63e2-4acc-9b94-26663b9bc267",
            "source": source,
            "data": {
                "operator_id": "mother01-63e2-4acc-9b94-26663b9bc267",
                "language": "eng_ZA",
                "mom_dob": "1999-01-27",
                "id_type": "sa_id",
                "sa_id_no": "8108015001051",
                "edd": "2016-11-30",
                "faccode": "123456",
                "msisdn_device": "+27000000000",
                "msisdn_registrant": "+27111111111",
                "consent": True,
            },
        }

        registration = Registration.objects.create(**registration_data)
        swt = PushRegistrationToJembi().get_software_type(registration)
        self.assertEqual(swt, 7)

    @responses.activate
    def test_registration_process_bad(self):
        """ Test a full registration process with bad data """
        # Setup
        # . reactivate post-save hook
        post_save.connect(psh_validate_subscribe, sender=Registration)

        # . setup pmtct_prebirth registration
        registration_data = {
            "reg_type": "pmtct_prebirth",
            "registrant_id": "mother01-63e2-4acc-9b94-26663b9bc267",
            "source": self.make_source_normaluser(),
            "data": {
                "operator_id": "mother01-63e2-4acc-9b94-26663b9bc267",
                "language": "eng_ZA",
                "mom_dob": "1999-01-27"
                # edd is missing
            },
        }

        # Execute
        registration = Registration.objects.create(**registration_data)

        # Check
        # . check registration failed to validate
        registration.refresh_from_db()
        self.assertEqual(registration.validated, False)
        self.assertEqual(
            registration.data["invalid_fields"], ["Estimated Due Date missing"]
        )

        # . check number of calls made
        self.assertEqual(len(responses.calls), 0)

        # . check no subscriptionrequest objects were created
        self.assertEqual(SubscriptionRequest.objects.all().count(), 0)

        # Teardown
        post_save.disconnect(psh_validate_subscribe, sender=Registration)

    @responses.activate
    def test_push_registration_to_jembi(self):
        post_save.connect(psh_validate_subscribe, sender=Registration)

        # Mock API call to SBM for message set
        schedule_id = utils_tests.mock_get_messageset_by_shortname(
            "momconnect_prebirth.patient.1"
        )
        utils_tests.mock_get_schedule(schedule_id)
        utils_tests.mock_get_identity_by_id("mother01-63e2-4acc-9b94-26663b9bc267")
        utils_tests.mock_patch_identity("mother01-63e2-4acc-9b94-26663b9bc267")
        utils_tests.mock_push_registration_to_jembi(
            ok_response="jembi-is-ok",
            err_response="jembi-is-unhappy",
            fields={"cmsisdn": "+27111111111", "lang": "en"},
        )
        utils_tests.mock_get_identity_by_msisdn("+27000000000")
        utils_tests.mock_get_identity_by_msisdn("+27111111111")

        # Setup
        source = Source.objects.create(
            name="PUBLIC USSD App",
            authority="patient",
            user=User.objects.get(username="testnormaluser"),
        )

        registration_data = {
            "reg_type": "momconnect_prebirth",
            "registrant_id": "mother01-63e2-4acc-9b94-26663b9bc267",
            "source": source,
            "data": {
                "operator_id": "mother01-63e2-4acc-9b94-26663b9bc267",
                "language": "eng_ZA",
                "mom_dob": "1999-01-27",
                "id_type": "sa_id",
                "sa_id_no": "0000000000",
                "edd": "2016-11-30",
                "faccode": "123456",
                "msisdn_device": "+27000000000",
                "msisdn_registrant": "+27111111111",
                "consent": True,
            },
        }

        registration = Registration.objects.create(**registration_data)
        self.assertFalse(registration.validated)
        registration.save()

        jembi_call = responses.calls[2]  # jembi should be the third one
        self.assertEqual(
            json.loads(jembi_call.response.text), {"result": "jembi-is-ok"}
        )

        post_save.disconnect(psh_validate_subscribe, sender=Registration)

    @responses.activate
    def test_push_registration_to_jembi_no_mom_dob(self):
        post_save.connect(psh_validate_subscribe, sender=Registration)

        # Mock API call to SBM for message set
        schedule_id = utils_tests.mock_get_messageset_by_shortname(
            "momconnect_prebirth.patient.1"
        )
        utils_tests.mock_get_schedule(schedule_id)
        utils_tests.mock_get_identity_by_id("39b073a1-68b5-44e6-9b6a-db4282085c36")
        utils_tests.mock_patch_identity("39b073a1-68b5-44e6-9b6a-db4282085c36")
        utils_tests.mock_push_registration_to_jembi(
            ok_response="jembi-is-ok",
            err_response="jembi-is-unhappy",
            fields={"cmsisdn": "+27710967611", "lang": "en"},
        )
        utils_tests.mock_get_identity_by_msisdn("+27710967611")

        # Setup
        source = Source.objects.create(
            name="PUBLIC USSD App",
            authority="patient",
            user=User.objects.get(username="testnormaluser"),
        )

        registration_data = {
            "reg_type": "momconnect_prebirth",
            "registrant_id": "39b073a1-68b5-44e6-9b6a-db4282085c36",
            "source": source,
            "data": {
                "operator_id": "39b073a1-68b5-44e6-9b6a-db4282085c36",
                "edd": "2017-09-03",
                "language": "eng_ZA",
                "consent": True,
                "msisdn_registrant": "+27710967611",
                "id_type": "sa_id",
                "faccode": "269833",
                "msisdn_device": "+27710967611",
                "sa_id_no": "7708050793083",
            },
        }

        registration = Registration.objects.create(**registration_data)
        self.assertFalse(registration.validated)
        registration.save()

        jembi_call = responses.calls[2]  # jembi should be the third one
        self.assertEqual(
            json.loads(jembi_call.response.text), {"result": "jembi-is-ok"}
        )

        post_save.disconnect(psh_validate_subscribe, sender=Registration)

    @responses.activate
    def test_push_registration_via_whatsapp_to_jembi(self):
        post_save.connect(psh_validate_subscribe, sender=Registration)

        # Mock API call to SBM for message set
        schedule_id = utils_tests.mock_get_messageset_by_shortname(
            "whatsapp_momconnect_prebirth.patient.1"
        )
        utils_tests.mock_get_schedule(schedule_id)
        utils_tests.mock_get_identity_by_id("39b073a1-68b5-44e6-9b6a-db4282085c36")
        utils_tests.mock_patch_identity("39b073a1-68b5-44e6-9b6a-db4282085c36")
        utils_tests.mock_push_registration_to_jembi(
            ok_response="jembi-is-ok",
            err_response="jembi-is-unhappy",
            fields={"cmsisdn": "+27710967611", "lang": "en"},
        )
        utils_tests.mock_get_identity_by_msisdn("+27710967611")

        # Setup
        source = Source.objects.create(
            name="PUBLIC WhatsApp App",
            authority="patient",
            user=User.objects.get(username="testnormaluser"),
        )

        registration_data = {
            "reg_type": "whatsapp_prebirth",
            "registrant_id": "39b073a1-68b5-44e6-9b6a-db4282085c36",
            "source": source,
            "data": {
                "operator_id": "39b073a1-68b5-44e6-9b6a-db4282085c36",
                "edd": "2017-09-03",
                "language": "eng_ZA",
                "consent": True,
                "msisdn_registrant": "+27710967611",
                "id_type": "sa_id",
                "faccode": "269833",
                "msisdn_device": "+27710967611",
                "sa_id_no": "7708050793083",
            },
        }

        registration = Registration.objects.create(**registration_data)
        self.assertFalse(registration.validated)
        registration.save()
        self.assertFalse(registration.validated)

        jembi_call = responses.calls[2]  # jembi should be the third one
        self.assertEqual(
            json.loads(jembi_call.response.text), {"result": "jembi-is-ok"}
        )
        # Check correct type sent. 'patient' sources are sent to Jembi as type: 1
        self.assertIn("type", json.loads(jembi_call.request.body))
        self.assertEqual(json.loads(jembi_call.request.body)["type"], 1)

        post_save.disconnect(psh_validate_subscribe, sender=Registration)

    @responses.activate
    def test_push_external_chw_registration_to_jembi(self):
        post_save.connect(psh_validate_subscribe, sender=Registration)

        # Mock API call to SBM for message set
        schedule_id = utils_tests.mock_get_messageset_by_shortname(
            "momconnect_prebirth.hw_partial.1"
        )
        utils_tests.mock_get_messageset_by_shortname("popi.hw_partial.1")
        utils_tests.mock_get_schedule(schedule_id)
        utils_tests.mock_get_identity_by_id("mother01-63e2-4acc-9b94-26663b9bc267")
        utils_tests.mock_patch_identity("mother01-63e2-4acc-9b94-26663b9bc267")
        utils_tests.mock_push_registration_to_jembi(
            ok_response="jembi-is-ok",
            err_response="jembi-is-unhappy",
            fields={"cmsisdn": "+27111111111", "lang": "en"},
        )
        utils_tests.mock_get_identity_by_msisdn("+27000000000")
        utils_tests.mock_get_identity_by_msisdn("+27111111111")

        # Setup
        source = Source.objects.create(
            name="EXTERNAL CHW App",
            authority="hw_partial",
            user=User.objects.get(username="testpartialuser"),
        )

        registration_data = {
            "reg_type": "momconnect_prebirth",
            "registrant_id": "mother01-63e2-4acc-9b94-26663b9bc267",
            "source": source,
            "data": {
                "operator_id": "mother01-63e2-4acc-9b94-26663b9bc267",
                "language": "eng_ZA",
                "mom_dob": "1999-01-27",
                "id_type": "sa_id",
                "sa_id_no": "8108015001051",
                "edd": "2016-11-30",
                "faccode": "123456",
                "msisdn_device": "+27000000000",
                "msisdn_registrant": "+27111111111",
                "consent": True,
            },
        }

        registration = Registration.objects.create(**registration_data)
        self.assertFalse(registration.validated)
        registration.save()

        jembi_call = responses.calls[3]  # jembi should be the fourth one
        self.assertEqual(
            json.loads(jembi_call.response.text), {"result": "jembi-is-ok"}
        )

        post_save.disconnect(psh_validate_subscribe, sender=Registration)

    @responses.activate
    def test_push_external_clinic_registration_to_jembi(self):
        post_save.connect(psh_validate_subscribe, sender=Registration)

        # Mock API call to SBM for message set
        schedule_id = utils_tests.mock_get_messageset_by_shortname(
            "momconnect_prebirth.hw_full.1"
        )
        utils_tests.mock_get_messageset_by_shortname("popi.hw_full.1")
        utils_tests.mock_get_schedule(schedule_id)
        utils_tests.mock_get_identity_by_id("mother01-63e2-4acc-9b94-26663b9bc267")
        utils_tests.mock_patch_identity("mother01-63e2-4acc-9b94-26663b9bc267")
        utils_tests.mock_push_registration_to_jembi(
            ok_response="jembi-is-ok",
            err_response="jembi-is-unhappy",
            fields={"cmsisdn": "+27111111111", "lang": "en"},
        )
        utils_tests.mock_get_identity_by_msisdn("+27000000000")
        utils_tests.mock_get_identity_by_msisdn("+27111111111")

        # Setup
        source = Source.objects.create(
            name="EXTERNAL Clinic App",
            authority="hw_full",
            user=User.objects.get(username="testadminuser"),
        )

        registration_data = {
            "reg_type": "momconnect_prebirth",
            "registrant_id": "mother01-63e2-4acc-9b94-26663b9bc267",
            "source": source,
            "data": {
                "operator_id": "mother01-63e2-4acc-9b94-26663b9bc267",
                "language": "eng_ZA",
                "mom_dob": "1999-01-27",
                "id_type": "sa_id",
                "sa_id_no": "8108015001051",
                "edd": "2016-05-01",
                "faccode": "123456",
                "msisdn_device": "+27000000000",
                "msisdn_registrant": "+27111111111",
                "consent": True,
            },
        }

        registration = Registration.objects.create(**registration_data)
        self.assertFalse(registration.validated)
        registration.save()

        jembi_call = responses.calls[3]  # jembi should be the forth one
        self.assertEqual(
            json.loads(jembi_call.response.text), {"result": "jembi-is-ok"}
        )

        post_save.disconnect(psh_validate_subscribe, sender=Registration)

    @responses.activate
    def test_push_momconnect_registration_to_jembi_via_management_task(self):
        # Mock API call to SBM for message set
        schedule_id = utils_tests.mock_get_messageset_by_shortname(
            "pmtct_prebirth.patient.1"
        )
        utils_tests.mock_get_schedule(schedule_id)
        utils_tests.mock_get_identity_by_msisdn("+2700000000")
        utils_tests.mock_get_identity_by_msisdn("+27111111111")
        utils_tests.mock_get_identity_by_id("mother01-63e2-4acc-9b94-26663b9bc267")
        utils_tests.mock_patch_identity("mother01-63e2-4acc-9b94-26663b9bc267")
        utils_tests.mock_push_registration_to_jembi(
            ok_response="jembi-is-ok",
            err_response="jembi-is-unhappy",
            fields={"cmsisdn": "+27111111111"},
        )

        # Setup
        source = Source.objects.create(
            name="PUBLIC USSD App",
            authority="patient",
            user=User.objects.get(username="testnormaluser"),
        )

        registration_data = {
            "reg_type": "momconnect_prebirth",
            "registrant_id": "mother01-63e2-4acc-9b94-26663b9bc267",
            "source": source,
            "data": {
                "operator_id": "mother01-63e2-4acc-9b94-26663b9bc267",
                "language": "eng_ZA",
                "mom_dob": "1999-01-27",
                "id_type": "sa_id",
                "sa_id_no": "0000000000",
                "edd": "2016-11-30",
                "faccode": "123456",
                "msisdn_device": "+2700000000",
                "msisdn_registrant": "+27111111111",
            },
        }

        registration = Registration.objects.create(**registration_data)
        # NOTE: we're faking validation step here
        registration.validated = True
        registration.save()

        def format_timestamp(ts):
            return ts.strftime("%Y-%m-%d %H:%M:%S")

        stdout = StringIO()
        call_command(
            "jembi_submit_registrations",
            "--since",
            format_timestamp(registration.created_at - timedelta(seconds=1)),
            "--until",
            format_timestamp(registration.created_at + timedelta(seconds=1)),
            stdout=stdout,
        )

        self.assertEqual(
            stdout.getvalue().strip(),
            "\n".join(["Submitting 1 registrations.", str(registration.pk), "Done."]),
        )

        jembi_call = responses.calls[1]  # jembi should be the second request
        self.assertEqual(
            json.loads(jembi_call.response.text), {"result": "jembi-is-ok"}
        )

    def test_push_nurseconnect_registration_to_jembi_get_software_type(self):
        """
        If a software type is specified, that software type should be used.
        If not, if it's a whatsapp registration, then a software type of 7
        should be used.
        If not, then the default software type of 3 should be used.
        """
        source = Source.objects.create(
            name="NURSE USSD App",
            authority="hw_full",
            user=User.objects.get(username="testadminuser"),
        )
        registration_data = {
            "reg_type": "nurseconnect",
            "registrant_id": "nurseconnect-identity",
            "source": source,
            "data": {
                "operator_id": "nurseconnect-identity",
                "msisdn_registrant": "+27821112222",
                "msisdn_device": "+27821112222",
                "faccode": "123456",
                "language": "eng_ZA",
            },
        }
        registration = Registration.objects.create(**registration_data)

        # Default software type
        self.assertEqual(
            push_nurse_registration_to_jembi.get_software_type(registration), 3
        )

        # WhatsApp registration software type
        registration.reg_type = "whatsapp_nurseconnect"
        registration.save()

        self.assertEqual(
            push_nurse_registration_to_jembi.get_software_type(registration), 7
        )

        # Specified software type
        registration.data["swt"] = 2
        registration.save()

        self.assertEqual(
            push_nurse_registration_to_jembi.get_software_type(registration), 2
        )

    @responses.activate
    def test_push_nurseconnect_registration_to_jembi_via_management_task(self):
        # Mock API call to SBM for message set
        schedule_id = utils_tests.mock_get_messageset_by_shortname(
            "nurseconnect.hw_full.1"
        )
        utils_tests.mock_get_schedule(schedule_id)
        utils_tests.mock_get_identity_by_msisdn("+27821112222")
        utils_tests.mock_get_identity_by_id(
            "nurseconnect-identity",
            {"nurseconnect": {"persal_no": "persal", "sanc_reg_no": "sanc"}},
        )
        utils_tests.mock_patch_identity("nurseconnect-identity")
        utils_tests.mock_jembi_json_api_call(
            url="http://jembi/ws/rest/v1/nc/subscription",
            ok_response="jembi-is-ok",
            err_response="jembi-is-unhappy",
            fields={
                "cmsisdn": "+27821112222",
                "dmsisdn": "+27821112222",
                "persal": "persal",
                "sanc": "sanc",
            },
        )

        # Setup
        source = Source.objects.create(
            name="NURSE USSD App",
            authority="hw_full",
            user=User.objects.get(username="testadminuser"),
        )

        registration_data = {
            "reg_type": "nurseconnect",
            "registrant_id": "nurseconnect-identity",
            "source": source,
            "data": {
                "operator_id": "nurseconnect-identity",
                "msisdn_registrant": "+27821112222",
                "msisdn_device": "+27821112222",
                "faccode": "123456",
                "language": "eng_ZA",
            },
        }

        registration = Registration.objects.create(**registration_data)
        # NOTE: we're faking validation step here
        registration.validated = True
        registration.save()

        def format_timestamp(ts):
            return ts.strftime("%Y-%m-%d %H:%M:%S")

        stdout = StringIO()
        call_command(
            "jembi_submit_registrations",
            "--source",
            str(source.pk),
            "--registration",
            registration.pk.hex,
            stdout=stdout,
        )

        self.assertEqual(
            stdout.getvalue().strip(),
            "\n".join(["Submitting 1 registrations.", str(registration.pk), "Done."]),
        )

        jembi_call = responses.calls[2]
        self.assertEqual(
            jembi_call.request.url, "http://jembi/ws/rest/v1/nc/subscription"
        )
        self.assertEqual(
            json.loads(jembi_call.response.text), {"result": "jembi-is-ok"}
        )


class TestFixPmtctRegistrationsCommand(AuthenticatedAPITestCase):
    @responses.activate
    @mock.patch("ndoh_hub.utils.get_today", return_value=override_get_today())
    def test_fix_pmtct_registrations(self, mock_today):
        schedule_id = utils_tests.mock_get_messageset_by_shortname(
            "pmtct_prebirth.patient.1"
        )
        utils_tests.mock_get_schedule(schedule_id)
        utils_tests.mock_get_identity_by_id("mother01-63e2-4acc-9b94-26663b9bc267")
        utils_tests.mock_patch_identity("mother01-63e2-4acc-9b94-26663b9bc267")
        utils_tests.mock_get_identity_by_id("mother02-63e2-4acc-9b94-26663b9bc267")
        utils_tests.mock_patch_identity("mother02-63e2-4acc-9b94-26663b9bc267")

        # create the previous momconnect registration
        data = {
            "reg_type": "momconnect_prebirth",
            "registrant_id": "mother01-63e2-4acc-9b94-26663b9bc267",
            "data": {
                "edd": "2016-08-01",
                "mom_dob": "1982-08-01",
                "language": "eng_ZA",
                "operator_id": "operator-123456",
                "test": "test",
            },
            "source": self.make_source_normaluser(),
            "validated": True,
        }
        Registration.objects.create(**data)
        data["registrant_id"] = "mother02-63e2-4acc-9b94-26663b9bc267"
        Registration.objects.create(**data)

        # create the failed pmtct regsitration
        data = {
            "reg_type": "pmtct_prebirth",
            "registrant_id": "mother01-63e2-4acc-9b94-26663b9bc267",
            "data": {
                "mom_dob": "1987-04-24",
                "invalid_fields": ["Estimated Due Date missing"],
                "language": "eng_ZA",
            },
            "source": self.make_source_normaluser(),
        }
        Registration.objects.create(**data)
        data["registrant_id"] = "mother02-63e2-4acc-9b94-26663b9bc267"
        data["data"]["operator_id"] = "mother02-63e2-4acc-9b94-26663b9bc267"
        check_registration = Registration.objects.create(**data)

        stdout = StringIO()
        call_command("fix_pmtct_registrations", stdout=stdout)

        check_registration = Registration.objects.get(id=check_registration.id)

        self.assertEqual(
            stdout.getvalue().strip(), "2 registrations fixed and validated."
        )
        self.assertEqual(check_registration.data.get("edd"), "2016-08-01")
        self.assertEqual(check_registration.validated, True)


class TestJembiHelpdeskOutgoing(AuthenticatedAPITestCase):
    def setUp(self):
        super(TestJembiHelpdeskOutgoing, self).setUp()
        self.inbound_created_on_date = datetime.datetime.strptime(
            "2016-01-01", "%Y-%m-%d"
        )
        self.outbound_created_on_date = datetime.datetime.strptime(
            "2016-01-02", "%Y-%m-%d"
        )

    def tearDown(self):
        super(TestJembiHelpdeskOutgoing, self).tearDown()
        cache.clear()

    def make_registration_for_jembi_helpdesk(self, source=None):
        registration_data = {
            "reg_type": "momconnect_prebirth",
            "registrant_id": "mother01-63e2-4acc-9b94-26663b9bc267",
            "source": source or self.make_source_normaluser(),
            "data": {
                "operator_id": "operator-123456",
                "msisdn_registrant": "+27821113333",
                "msisdn_device": "+27821113333",
                "id_type": "sa_id",
                "sa_id_no": "8108015001051",
                "mom_dob": "1982-08-01",
                "language": "eng_ZA",
                "edd": "2016-05-01",  # in week 23 of pregnancy
                "faccode": "123456",
                "consent": True,
            },
        }
        return Registration.objects.create(**registration_data)

    @responses.activate
    def test_send_outgoing_message_to_jembi(self):
        message_id = "BCGGJ3FVFUV"
        jembi_url = "http://jembi/ws/rest/v1/nc/helpdesk"
        self.make_registration_for_jembi_helpdesk()
        utils_tests.mock_request_to_jembi_api(jembi_url)

        utils_tests.mock_jembi_json_api_call(
            url="http://jembi/ws/rest/v1/helpdesk",
            ok_response="jembi-is-ok",
            err_response="jembi-is-unhappy",
            fields={},
        )

        utils_tests.mock_junebug_channel_call(
            "http://junebug/jb/channels/6a5c691e-140c-48b0-9f39-a53d4951d7fa", "sms"
        )

        user_request = {
            "to": "+27123456789",
            "content": "this is a sample response",
            "reply_to": "this is a sample user message",
            "inbound_created_on": self.inbound_created_on_date,
            "outbound_created_on": self.outbound_created_on_date,
            "user_id": "mother01-63e2-4acc-9b94-26663b9bc267",
            "helpdesk_operator_id": 1234,
            "label": "Complaint",
            "inbound_channel_id": "6a5c691e-140c-48b0-9f39-a53d4951d7fa",
            "message_id": message_id,
        }
        # Execute
        response = self.normalclient.post(
            "/api/v1/jembi/helpdesk/outgoing/", user_request
        )

        self.assertEqual(response.status_code, 200)
        self.assertEqual(len(responses.calls), 2)
        request_json = json.loads(responses.calls[1].request.body)

        self.assertEqual(request_json["dmsisdn"], "+27123456789")
        self.assertEqual(request_json["cmsisdn"], "+27123456789")
        self.assertEqual(request_json["eid"], message_id)
        self.assertEqual(request_json["encdate"], "20160101000000")
        self.assertEqual(request_json["repdate"], "20160102000000")
        self.assertEqual(request_json["mha"], 1)
        self.assertEqual(request_json["swt"], 2)
        self.assertEqual(request_json["faccode"], "123456")
        self.assertEqual(
            request_json["data"],
            {
                "question": u"this is a sample user message",
                "answer": u"this is a sample response",
            },
        )
        self.assertEqual(request_json["class"], "Complaint")
        self.assertEqual(request_json["type"], 7)
        self.assertEqual(request_json["op"], "1234")

    @responses.activate
    def test_send_outgoing_message_to_jembi_nurseconnect(self):
        message_id = "BCGGJ3FVFUV"
        source = self.make_source_normaluser("NURSE Helpdesk App")
        self.make_registration_for_jembi_helpdesk(source)

        utils_tests.mock_jembi_json_api_call(
            url="http://jembi/ws/rest/v1/nc/helpdesk",
            ok_response="jembi-is-ok",
            err_response="jembi-is-unhappy",
            fields={},
        )

        utils_tests.mock_junebug_channel_call(
            "http://junebug/jb/channels/6a5c691e-140c-48b0-9f39-a53d4951d7fa", "sms"
        )

        user_request = {
            "to": "+27123456789",
            "content": "this is a sample response",
            "reply_to": "this is a sample user message",
            "inbound_created_on": self.inbound_created_on_date,
            "outbound_created_on": self.outbound_created_on_date,
            "user_id": "mother01-63e2-4acc-9b94-26663b9bc267",
            "helpdesk_operator_id": 1234,
            "label": "Complaint",
            "inbound_channel_id": "6a5c691e-140c-48b0-9f39-a53d4951d7fa",
            "message_id": message_id,
        }
        # Execute
        response = self.normalclient.post(
            "/api/v1/jembi/helpdesk/outgoing/", user_request
        )
        self.assertEqual(response.status_code, 200)
        self.assertEqual(len(responses.calls), 2)
        request_json = json.loads(responses.calls[1].request.body)

        self.assertEqual(request_json["dmsisdn"], "+27123456789")
        self.assertEqual(request_json["cmsisdn"], "+27123456789")
        self.assertEqual(request_json["eid"], message_id)
        self.assertEqual(request_json["encdate"], "20160101000000")
        self.assertEqual(request_json["repdate"], "20160102000000")
        self.assertEqual(request_json["mha"], 1)
        self.assertEqual(request_json["swt"], 2)
        self.assertEqual(request_json["faccode"], "123456")
        self.assertEqual(
            request_json["data"],
            {
                "question": u"this is a sample user message",
                "answer": u"this is a sample response",
            },
        )
        self.assertEqual(request_json["class"], "Complaint")
        self.assertEqual(request_json["type"], 12)
        self.assertEqual(request_json["op"], "1234")

    @responses.activate
    def test_send_outgoing_message_to_jembi_with_null_operator_id(self):
        message_id = "BCGGJ3FVFUV"
        reg = self.make_registration_for_jembi_helpdesk()
        reg.data["operator_id"] = None
        reg.save()

        utils_tests.mock_jembi_json_api_call(
            url="http://jembi/ws/rest/v1/helpdesk",
            ok_response="jembi-is-ok",
            err_response="jembi-is-unhappy",
            fields={},
        )

        user_request = {
            "to": "+27123456789",
            "content": "this is a sample response",
            "reply_to": "this is a sample user message",
            "inbound_created_on": self.inbound_created_on_date,
            "outbound_created_on": self.outbound_created_on_date,
            "user_id": "mother01-63e2-4acc-9b94-26663b9bc267",
            "helpdesk_operator_id": 1234,
            "label": "Complaint",
            "message_id": message_id,
        }
        # Execute
        response = self.normalclient.post(
            "/api/v1/jembi/helpdesk/outgoing/", user_request
        )
        self.assertEqual(response.status_code, 200)
        self.assertEqual(len(responses.calls), 1)
        request_json = json.loads(responses.calls[0].request.body)

        self.assertEqual(request_json["dmsisdn"], "+27123456789")
        self.assertEqual(request_json["cmsisdn"], "+27123456789")
        self.assertEqual(request_json["eid"], message_id)
        self.assertEqual(request_json["encdate"], "20160101000000")
        self.assertEqual(request_json["repdate"], "20160102000000")
        self.assertEqual(request_json["mha"], 1)
        self.assertEqual(request_json["swt"], 2)
        self.assertEqual(request_json["faccode"], "123456")
        self.assertEqual(
            request_json["data"],
            {
                "question": u"this is a sample user message",
                "answer": u"this is a sample response",
            },
        )
        self.assertEqual(request_json["class"], "Complaint")
        self.assertEqual(request_json["type"], 7)
        self.assertEqual(request_json["op"], "1234")

    @responses.activate
    def test_send_outgoing_message_to_jembi_invalid_user_id(self):
        message_id = "BCGGJ3FVFUV"
        jembi_url = "http://jembi/ws/rest/v1/helpdesk"
        self.make_source_normaluser()

        utils_tests.mock_jembi_json_api_call(
            url=jembi_url,
            ok_response="jembi-is-ok",
            err_response="jembi-is-unhappy",
            fields={},
        )

        user_request = {
            "to": "+27123456789",
            "content": "this is a sample response",
            "reply_to": "this is a sample user message",
            "inbound_created_on": self.inbound_created_on_date,
            "outbound_created_on": self.outbound_created_on_date,
            "user_id": "unknown-uuid",
            "helpdesk_operator_id": 1234,
            "label": "Complaint",
            "message_id": message_id,
        }
        # Execute
        response = self.normalclient.post(
            "/api/v1/jembi/helpdesk/outgoing/", user_request
        )
        self.assertEqual(response.status_code, 200)
        self.assertEqual(len(responses.calls), 1)
        request_json = json.loads(responses.calls[0].request.body)

        self.assertEqual(request_json["dmsisdn"], "+27123456789")
        self.assertEqual(request_json["cmsisdn"], "+27123456789")
        self.assertEqual(request_json["eid"], message_id)
        self.assertEqual(request_json["encdate"], "20160101000000")
        self.assertEqual(request_json["repdate"], "20160102000000")
        self.assertEqual(request_json["mha"], 1)
        self.assertEqual(request_json["swt"], 2)
        self.assertEqual(request_json["faccode"], None)
        self.assertEqual(
            request_json["data"],
            {
                "question": u"this is a sample user message",
                "answer": u"this is a sample response",
            },
        )
        self.assertEqual(request_json["class"], "Complaint")
        self.assertEqual(request_json["type"], 7)
        self.assertEqual(request_json["op"], "1234")

    def test_send_outgoing_message_to_jembi_improperly_configured(self):
        user_request = {
            "to": "+27123456789",
            "content": "this is a sample reponse",
            "reply_to": "this is a sample user message",
            "inbound_created_on": self.inbound_created_on_date,
            "outbound_created_on": self.outbound_created_on_date,
            "user_id": "unknown-uuid",
            "label": "Complaint",
        }
        # Execute
        with self.settings(JEMBI_BASE_URL=""):
            response = self.normalclient.post(
                "/api/v1/jembi/helpdesk/outgoing/", user_request
            )
            self.assertEqual(response.status_code, 503)

    @responses.activate
    def test_send_outgoing_message_to_jembi_with_blank_values(self):
        message_id = "BCGGJ3FVFUV"
        self.make_registration_for_jembi_helpdesk()

        utils_tests.mock_jembi_json_api_call(
            url="http://jembi/ws/rest/v1/helpdesk",
            ok_response="jembi-is-ok",
            err_response="jembi-is-unhappy",
            fields={},
        )

        user_request = {
            "to": "+27123456789",
            "content": "this is a sample response",
            "reply_to": "",
            "inbound_created_on": self.inbound_created_on_date,
            "outbound_created_on": self.outbound_created_on_date,
            "user_id": "mother01-63e2-4acc-9b94-26663b9bc267",
            "helpdesk_operator_id": 1234,
            "label": "",
            "message_id": message_id,
        }
        # Execute
        response = self.normalclient.post(
            "/api/v1/jembi/helpdesk/outgoing/", user_request
        )
        self.assertEqual(response.status_code, 200)
        self.assertEqual(len(responses.calls), 1)
        request_json = json.loads(responses.calls[0].request.body)

        self.assertEqual(request_json["dmsisdn"], "+27123456789")
        self.assertEqual(request_json["cmsisdn"], "+27123456789")
        self.assertEqual(request_json["eid"], message_id)
        self.assertEqual(request_json["encdate"], "20160101000000")
        self.assertEqual(request_json["repdate"], "20160102000000")
        self.assertEqual(request_json["mha"], 1)
        self.assertEqual(request_json["swt"], 2)
        self.assertEqual(request_json["faccode"], "123456")
        self.assertEqual(
            request_json["data"],
            {"answer": u"this is a sample response", "question": ""},
        )
        self.assertEqual(request_json["class"], "Unclassified")
        self.assertEqual(request_json["type"], 7)
        self.assertEqual(request_json["op"], "1234")

    @responses.activate
    def test_send_outgoing_message_to_jembi_via_whatsapp(self):
        message_id = "BCGGJ3FVFUV"
        self.make_registration_for_jembi_helpdesk()

        utils_tests.mock_jembi_json_api_call(
            url="http://jembi/ws/rest/v1/helpdesk",
            ok_response="jembi-is-ok",
            err_response="jembi-is-unhappy",
            fields={},
        )

        utils_tests.mock_junebug_channel_call(
            "http://junebug/jb/channels/6a5c691e-140c-48b0-9f39-a53d4951d7fa", "wassup"
        )

        user_request = {
            "to": "+27123456789",
            "content": "this is a sample response",
            "reply_to": "this is a sample user message",
            "inbound_created_on": self.inbound_created_on_date,
            "outbound_created_on": self.outbound_created_on_date,
            "user_id": "mother01-63e2-4acc-9b94-26663b9bc267",
            "helpdesk_operator_id": 1234,
            "label": "Complaint",
            "inbound_channel_id": "6a5c691e-140c-48b0-9f39-a53d4951d7fa",
            "message_id": message_id,
        }
        # Execute
        response = self.normalclient.post(
            "/api/v1/jembi/helpdesk/outgoing/", user_request
        )
        self.assertEqual(response.status_code, 200)
        self.assertEqual(len(responses.calls), 2)
        request_json = json.loads(responses.calls[1].request.body)

        self.assertEqual(request_json["dmsisdn"], "+27123456789")
        self.assertEqual(request_json["cmsisdn"], "+27123456789")
        self.assertEqual(request_json["eid"], message_id)
        self.assertEqual(request_json["encdate"], "20160101000000")
        self.assertEqual(request_json["repdate"], "20160102000000")
        self.assertEqual(request_json["mha"], 1)
        self.assertEqual(request_json["swt"], 4)
        self.assertEqual(request_json["faccode"], "123456")
        self.assertEqual(
            request_json["data"],
            {
                "question": u"this is a sample user message",
                "answer": u"this is a sample response",
            },
        )
        self.assertEqual(request_json["class"], "Complaint")
        self.assertEqual(request_json["type"], 7)
        self.assertEqual(request_json["op"], "1234")

        cache_key = "SW_TYPE_6a5c691e-140c-48b0-9f39-a53d4951d7fa"
        self.assertEqual(cache.get(cache_key), 4)

    @responses.activate
    def test_send_outgoing_message_to_jembi_using_cache_for_sw_type(self):
        message_id = "BCGGJ3FVFUV"
        self.make_registration_for_jembi_helpdesk()

        utils_tests.mock_jembi_json_api_call(
            url="http://jembi/ws/rest/v1/helpdesk",
            ok_response="jembi-is-ok",
            err_response="jembi-is-unhappy",
            fields={},
        )

        cache_key = "SW_TYPE_6a5c691e-140c-48b0-9f39-a53d4951d7fa"
        cache.set(cache_key, 4)

        user_request = {
            "to": "+27123456789",
            "content": "this is a sample response",
            "reply_to": "this is a sample user message",
            "inbound_created_on": self.inbound_created_on_date,
            "outbound_created_on": self.outbound_created_on_date,
            "user_id": "mother01-63e2-4acc-9b94-26663b9bc267",
            "helpdesk_operator_id": 1234,
            "label": "Complaint",
            "inbound_channel_id": "6a5c691e-140c-48b0-9f39-a53d4951d7fa",
            "message_id": message_id,
        }
        # Execute
        response = self.normalclient.post(
            "/api/v1/jembi/helpdesk/outgoing/", user_request
        )
        self.assertEqual(response.status_code, 200)
        self.assertEqual(len(responses.calls), 1)
        request_json = json.loads(responses.calls[0].request.body)

        self.assertEqual(request_json["dmsisdn"], "+27123456789")
        self.assertEqual(request_json["cmsisdn"], "+27123456789")
        self.assertEqual(request_json["eid"], message_id)
        self.assertEqual(request_json["encdate"], "20160101000000")
        self.assertEqual(request_json["repdate"], "20160102000000")
        self.assertEqual(request_json["mha"], 1)
        self.assertEqual(request_json["swt"], 4)
        self.assertEqual(request_json["faccode"], "123456")
        self.assertEqual(
            request_json["data"],
            {
                "question": u"this is a sample user message",
                "answer": u"this is a sample response",
            },
        )
        self.assertEqual(request_json["class"], "Complaint")
        self.assertEqual(request_json["type"], 7)
        self.assertEqual(request_json["op"], "1234")

    @responses.activate
    def test_report_pmtct_registrations(self):
        # Mock API call to SBM for message set
        schedule_id = utils_tests.mock_get_messageset_by_shortname(
            "pmtct_prebirth.patient.1"
        )
        utils_tests.mock_get_schedule(schedule_id)
        utils_tests.mock_get_identity_by_id("mother01-63e2-4acc-9b94-26663b9bc267")
        utils_tests.mock_patch_identity("mother01-63e2-4acc-9b94-26663b9bc267")
        utils_tests.mock_push_registration_to_jembi(
            ok_response="jembi-is-ok",
            err_response="jembi-is-unhappy",
            fields={"cmsisdn": "+27111111111"},
        )

        # Setup
        source = Source.objects.create(
            name="PUBLIC USSD App",
            authority="patient",
            user=User.objects.get(username="testnormaluser"),
        )

        registration_data = {
            "reg_type": "pmtct_prebirth",
            "registrant_id": "mother01-63e2-4acc-9b94-26663b9bc267",
            "source": source,
            "data": {
                "operator_id": "mother01-63e2-4acc-9b94-26663b9bc267",
                "language": "eng_ZA",
                "mom_dob": "1999-01-27",
                "id_type": "sa_id",
                "sa_id_no": "0000000000",
                "edd": "2016-11-30",
                "faccode": "123456",
                "msisdn_device": "+2700000000",
                "msisdn_registrant": "+27111111111",
            },
        }

        registration = Registration.objects.create(**registration_data)
        # NOTE: we're faking validation step here
        registration.validated = True
        registration.save()

        stdout = StringIO()
        call_command("report_pmtct_registrations", stdout=stdout)

        self.assertEqual(
            stdout.getvalue().strip(),
            "\r\n".join(
                [
                    "Registration Type,created,count",
                    "pmtct_prebirth,%s,1" % (timezone.now().strftime("%Y-%m-%d"),),
                ]
            ),
        )

    @responses.activate
    def test_report_pmtct_risks(self):
        # Mock API call to SBM for message set
        schedule_id = utils_tests.mock_get_messageset_by_shortname(
            "pmtct_prebirth.patient.1"
        )
        utils_tests.mock_get_schedule(schedule_id)
        utils_tests.mock_get_identity_by_id("mother01-63e2-4acc-9b94-26663b9bc267")
        utils_tests.mock_patch_identity("mother01-63e2-4acc-9b94-26663b9bc267")
        utils_tests.mock_push_registration_to_jembi(
            ok_response="jembi-is-ok",
            err_response="jembi-is-unhappy",
            fields={"cmsisdn": "+27111111111"},
        )

        # Setup
        source = Source.objects.create(
            name="PUBLIC USSD App",
            authority="patient",
            user=User.objects.get(username="testnormaluser"),
        )

        registration_data = {
            "reg_type": "pmtct_prebirth",
            "registrant_id": "mother01-63e2-4acc-9b94-26663b9bc267",
            "source": source,
            "data": {
                "operator_id": "mother01-63e2-4acc-9b94-26663b9bc267",
                "language": "eng_ZA",
                "mom_dob": "1999-01-27",
                "id_type": "sa_id",
                "sa_id_no": "0000000000",
                "edd": "2016-11-30",
                "faccode": "123456",
                "msisdn_device": "+2700000000",
                "msisdn_registrant": "+27111111111",
            },
        }

        registration = Registration.objects.create(**registration_data)
        # NOTE: we're faking validation step here
        registration.validated = True
        registration.save()

        # Add a registration that is not validated
        registration = Registration.objects.create(**registration_data)
        registration.save()

        stdout = StringIO()
        call_command("report_pmtct_risks", stdout=stdout)

        self.assertEqual(
            stdout.getvalue().strip(), "\r\n".join(["risk,count", "high,1"])
        )

    @responses.activate
    def test_report_pmtct_risks_hub(self):

        registrations = [
            {
                "created_at": "created-at",
                "registrant_id": "mother01-63e2-4acc-9b94-26663b9bc267",
                "reg_type": "pmtct_postbirth",
                "data": {"mom_dob": "dob", "edd": "edd"},
            }
        ] * 2

        responses.add(
            responses.GET,
            "http://hub.example.com/api/v1/registrations/?source=1&validated=True",  # noqa
            match_querystring=True,
            json={"next": None, "results": registrations},
            status=200,
            content_type="application/json",
        )

        responses.add(
            responses.GET,
            "http://hub.example.com/api/v1/registrations/?source=3&validated=True",  # noqa
            match_querystring=True,
            json={"next": None, "results": []},
            status=200,
            content_type="application/json",
        )

        stdout = StringIO()
        call_command(
            "report_pmtct_risks",
            "--hub-url",
            "http://hub.example.com/api/v1/",
            "--hub-token",
            "hub_token",
            stdout=stdout,
        )

        self.assertEqual(
            stdout.getvalue().strip(), "\r\n".join(["risk,count", "high,2"])
        )

    @responses.activate
    def test_report_pmtct_risks_by_msisdn(self):
        # Mock API call to SBM for message set
        schedule_id = utils_tests.mock_get_messageset_by_shortname(
            "pmtct_prebirth.patient.1"
        )
        utils_tests.mock_get_schedule(schedule_id)
        utils_tests.mock_get_identity_by_id("mother01-63e2-4acc-9b94-26663b9bc267")
        utils_tests.mock_patch_identity("mother01-63e2-4acc-9b94-26663b9bc267")
        utils_tests.mock_push_registration_to_jembi(
            ok_response="jembi-is-ok",
            err_response="jembi-is-unhappy",
            fields={"cmsisdn": "+27111111111"},
        )

        # Setup
        source = Source.objects.create(
            name="PUBLIC USSD App",
            authority="patient",
            user=User.objects.get(username="testnormaluser"),
        )

        registration_data = {
            "reg_type": "pmtct_prebirth",
            "registrant_id": "mother01-63e2-4acc-9b94-26663b9bc267",
            "source": source,
            "data": {
                "operator_id": "mother01-63e2-4acc-9b94-26663b9bc267",
                "language": "eng_ZA",
                "mom_dob": "1999-01-27",
                "id_type": "sa_id",
                "sa_id_no": "0000000000",
                "edd": "2016-11-30",
                "faccode": "123456",
                "msisdn_device": "+2700000000",
                "msisdn_registrant": "+27111111111",
            },
        }

        registration = Registration.objects.create(**registration_data)
        # NOTE: we're faking validation step here
        registration.validated = True
        registration.save()

        responses.add(
            responses.GET,
            "http://idstore.example.com/api/v1/identities/{}/".format(
                registration.registrant_id
            ),
            json={
                "identity": registration.registrant_id,
                "details": {
                    "personnel_code": "personnel_code",
                    "facility_name": "facility_name",
                    "default_addr_type": "msisdn",
                    "receiver_role": "role",
                    "state": "state",
                    "addresses": {"msisdn": {"+27111111111": {}}},
                },
            },
            status=200,
            content_type="application/json",
        )

        stdout = StringIO()
        call_command(
            "report_pmtct_risks",
            "--group",
            "msisdn",
            "--identity-store-url",
            "http://idstore.example.com/api/v1/",
            "--identity-store-token",
            "identitystore_token",
            stdout=stdout,
        )

        self.assertEqual(
            stdout.getvalue().strip(), "\r\n".join(["msisdn,risk", "+27111111111,1"])
        )


class TestMetricsAPI(AuthenticatedAPITestCase):
    def test_metrics_read(self):
        # Setup
        self.make_source_normaluser()
        self.make_source_adminuser()
        # Execute
        response = self.adminclient.get(
            "/api/metrics/", content_type="application/json"
        )
        # Check
        self.assertEqual(response.status_code, status.HTTP_200_OK)
        self.assertEqual(response.data["metrics_available"], [])

    @responses.activate
    def test_post_metrics(self):
        # Setup
        # deactivate Testsession for this test
        self.session = None
        responses.add(
            responses.POST,
            "http://metrics-url/metrics/",
            json={"foo": "bar"},
            status=200,
            content_type="application/json",
        )
        # Execute
        response = self.adminclient.post(
            "/api/metrics/", content_type="application/json"
        )
        # Check
        self.assertEqual(response.status_code, status.HTTP_201_CREATED)
        self.assertEqual(response.data["scheduled_metrics_initiated"], True)


class UpdateInitialSequenceCommand(AuthenticatedAPITestCase):
    def test_command_requires_sbm_url(self):
        with self.assertRaises(management.CommandError) as ce:
            management.call_command("update_initial_sequence")
        self.assertEqual(
            str(ce.exception),
            "Please make sure either the "
            "STAGE_BASED_MESSAGING_URL environment variable or --sbm-url is "
            "set.",
        )

    def test_command_requires_sbm_token(self):
        with self.assertRaises(management.CommandError) as ce:
            management.call_command(
                "update_initial_sequence", sbm_url="http://example.com"
            )
        self.assertEqual(
            str(ce.exception),
            "Please make sure either the "
            "STAGE_BASED_MESSAGING_TOKEN environment variable or --sbm-token "
            "is set.",
        )

    @responses.activate
    def test_update_initial_sequence(self):
        stdout, stderr = StringIO(), StringIO()

        registration = self.make_registration_normaluser()

        SubscriptionRequest.objects.create(
            identity=str(registration.registrant_id),
            messageset=3,
            next_sequence_number=2,
            lang="eng_ZA",
        )

        responses.add(
            responses.GET,
            "http://localhost:8005/api/v1/subscriptions/",
            json={
                "next": None,
                "previous": None,
                "results": [
                    {
                        "id": "b0afe9fb-0b4d-478e-974e-6b794e69cc6e",
                        "version": 1,
                        "identity": "mother00-9d89-4aa6-99ff-13c225365b5d",
                        "messageset": 1,
                        "next_sequence_number": 1,
                        "lang": "eng",
                        "active": True,
                        "completed": False,
                        "schedule": 1,
                        "process_status": 0,
                        "metadata": None,
                        "created_at": "2017-01-16",
                    }
                ],
            },
            status=200,
            content_type="application/json",
            match_querystring=False,
        )

        responses.add(
            responses.PATCH,
            "http://localhost:8005/api/v1/subscriptions/b0afe9fb-0b4d-478e-974e-6b794e69cc6e/",  # noqa
            json={"active": False},
            status=200,
            content_type="application/json",
            match_querystring=True,
        )

        management.call_command(
            "update_initial_sequence",
            sbm_url="http://localhost:8005/api/v1",
            sbm_token="test_token",
            stdout=stdout,
            stderr=stderr,
        )

        self.assertEqual(stderr.getvalue(), "")
        self.assertEqual(stdout.getvalue().strip(), "Updated 1 subscriptions.")

    @responses.activate
    def test_update_initial_sequence_no_sub(self):
        stdout, stderr = StringIO(), StringIO()

        registration = self.make_registration_normaluser()

        SubscriptionRequest.objects.create(
            identity=str(registration.registrant_id),
            messageset=3,
            next_sequence_number=2,
            lang="eng_ZA",
        )

        responses.add(
            responses.GET,
            "http://localhost:8005/api/v1/subscriptions/",
            json={"next": None, "previous": None, "results": []},
            status=200,
            content_type="application/json",
            match_querystring=False,
        )

        management.call_command(
            "update_initial_sequence",
            sbm_url="http://localhost:8005/api/v1",
            sbm_token="test_token",
            stdout=stdout,
            stderr=stderr,
        )

        self.assertEqual(stderr.getvalue(), "")
        self.assertEqual(
            stdout.getvalue().strip(),
            "Subscription not found: {}\nUpdated 0 subscriptions.".format(
                registration.registrant_id
            ),
        )


class TestRemovePersonallyIdentifiableFieldsTask(AuthenticatedAPITestCase):
    @responses.activate
    def test_fields_are_removed(self):
        """
        Confirms that all fields that are considered as personal information
        fields are removed from the registration, and placed on the identity.

        Any fields on the registration that are not considered personal
        information should remain, and not be placed on the identity.
        """
        registration = Registration.objects.create(
            reg_type="momconnect_prebirth",
            registrant_id="mother-uuid",
            source=self.make_source_normaluser(),
            validated=True,
            data={
                "id_type": "passport",
                "passport_origin": "na",
                "passport_no": "1234",
                "sa_id_no": "4321",
                "language": "eng_ZA",
                "consent": True,
                "foo": "baz",
            },
        )

        utils_tests.mock_get_identity_by_id("mother-uuid")
        utils_tests.mock_patch_identity("mother-uuid")

        remove_personally_identifiable_fields(str(registration.pk))

        identity_update = json.loads(responses.calls[-1].request.body)
        self.assertEqual(
            identity_update,
            {
                "details": {
                    "id_type": "passport",
                    "passport_origin": "na",
                    "passport_no": "1234",
                    "sa_id_no": "4321",
                    "lang_code": "eng_ZA",
                    "consent": True,
                    "foo": "bar",
                }
            },
        )

        registration.refresh_from_db()
        self.assertEqual(registration.data, {"foo": "baz"})

    @responses.activate
    def test_msisdns_are_replaced_with_uuid(self):
        """
        Confirms that all msisdn fields are replaced with the relevant UUIDs
        for the identity that represents that msisdn.
        """
        registration = Registration.objects.create(
            reg_type="momconnect_prebirth",
            registrant_id="mother-uuid",
            source=self.make_source_normaluser(),
            validated=True,
            data={"msisdn_device": "+1234", "msisdn_registrant": "+4321"},
        )

        utils_tests.mock_get_identity_by_msisdn("+1234", "device-uuid")
        utils_tests.mock_get_identity_by_msisdn("+4321", "registrant-uuid")

        remove_personally_identifiable_fields(str(registration.pk))

        registration.refresh_from_db()
        self.assertEqual(
            registration.data,
            {"uuid_device": "device-uuid", "uuid_registrant": "registrant-uuid"},
        )

    @responses.activate
    def test_msisdns_are_replaced_with_uuid_no_identity(self):
        """
        If no identity exists for a given msisdn, then one should be created,
        and that UUID should be used to replace the msisdn.
        """
        registration = Registration.objects.create(
            reg_type="momconnect_prebirth",
            registrant_id="mother-uuid",
            source=self.make_source_normaluser(),
            validated=True,
            data={"msisdn_device": "+1234"},
        )

        utils_tests.mock_get_identity_by_msisdn("+1234", num=0)
        utils_tests.mock_create_identity("uuid-1234")

        remove_personally_identifiable_fields(str(registration.pk))

        identity_creation = json.loads(responses.calls[-1].request.body)
        self.assertEqual(
            identity_creation, {"details": {"addresses": {"msisdn": {"+1234": {}}}}}
        )

        registration.refresh_from_db()
        self.assertEqual(registration.data, {"uuid_device": "uuid-1234"})


class TestAddPersonallyIdentifiableFields(AuthenticatedAPITestCase):
    @responses.activate
    def test_identity_doesnt_exist(self):
        """
        If the identity for a registration doesn't exist, then we can't pull
        any information from it, so we have to return the registration
        unchanged.
        """
        registration = Registration.objects.create(
            reg_type="momconnect_prebirth",
            registrant_id="mother-uuid",
            source=self.make_source_normaluser(),
            validated=True,
            data={},
        )

        utils_tests.mock_get_nonexistant_identity_by_id("mother-uuid")

        registration = add_personally_identifiable_fields(registration)

        self.assertEqual(
            registration.data, Registration.objects.get(pk=str(registration.id)).data
        )

    @responses.activate
    def test_identity_fields_get_set(self):
        """
        If the fields are on the identity, they should get set on the returned
        registration object.
        """
        registration = Registration.objects.create(
            reg_type="momconnect_prebirth",
            registrant_id="mother-uuid",
            source=self.make_source_normaluser(),
            validated=True,
            data={},
        )

        utils_tests.mock_get_identity_by_id(
            "mother-uuid",
            {
                "id_type": "passport",
                "passport_origin": "na",
                "passport_no": "1234",
                "sa_id_no": "4321",
                "lang_code": "eng_ZA",
                "consent": True,
                "foo": "baz",
            },
        )

        registration = add_personally_identifiable_fields(registration)

        self.assertEqual(
            registration.data,
            {
                "id_type": "passport",
                "passport_origin": "na",
                "passport_no": "1234",
                "sa_id_no": "4321",
                "language": "eng_ZA",
                "consent": True,
            },
        )

    @responses.activate
    def test_identity_uuid_fields_get_set(self):
        """
        The msisdn fields that were replaced with UUID fields, should now
        be replaced with the original MSISDN fields.
        """
        registration = Registration.objects.create(
            reg_type="momconnect_prebirth",
            registrant_id="mother-uuid",
            source=self.make_source_normaluser(),
            validated=True,
            data={"uuid_device": "uuid-device", "uuid_registrant": "uuid-registrant"},
        )

        utils_tests.mock_get_identity_by_id("mother-uuid")
        utils_tests.mock_get_identity_by_id(
            "uuid-device",
            {
                "addresses": {
                    "msisdn": {
                        "msisdn-device": {},
                        "msisdn-incorrect": {"optedout": True},
                    }
                }
            },
        )
        utils_tests.mock_get_identity_by_id(
            "uuid-registrant",
            {
                "addresses": {
                    "msisdn": {
                        "msisdn-incorrect-1": {},
                        "msisdn-registrant": {"default": True},
                        "msisdn-incorrect-2": {},
                    }
                }
            },
        )

        registration = add_personally_identifiable_fields(registration)

        self.assertEqual(
            registration.data,
            {
                "uuid_device": "uuid-device",
                "uuid_registrant": "uuid-registrant",
                "msisdn_device": "msisdn-device",
                "msisdn_registrant": "msisdn-registrant",
                "language": "afr_ZA",
            },
        )

    @responses.activate
    def test_identity_uuid_fields_missing_identity(self):
        """
        If one of the UUID fields's identity is missing, then we cannot set
        the msisdn field.
        """
        registration = Registration.objects.create(
            reg_type="momconnect_prebirth",
            registrant_id="mother-uuid",
            source=self.make_source_normaluser(),
            validated=True,
            data={"uuid_device": "uuid-device"},
        )

        utils_tests.mock_get_identity_by_id("mother-uuid")
        utils_tests.mock_get_nonexistant_identity_by_id("uuid-device")

        registration = add_personally_identifiable_fields(registration)

        self.assertEqual(
            registration.data, {"uuid_device": "uuid-device", "language": "afr_ZA"}
        )


class TestRevalidateRegistrationsCommand(AuthenticatedAPITestCase):
    @responses.activate
    @mock.patch("ndoh_hub.utils.get_today", return_value=override_get_today())
    def test_revalidate_registrations_info_not_removed(self, mock_today):
        # create a valid momconnect registration that was incorrectly marked
        # as invalid and the personal information has not yet been removed
        data = {
            "reg_type": "momconnect_prebirth",
            "registrant_id": "mother01-63e2-4acc-9b94-26663b9bc267",
            "data": {
                "consent": True,
                "msisdn_device": "+27821112222",
                "msisdn_registrant": "+27821112222",
                "edd": "2016-08-01",
                "mom_dob": "1982-08-01",
                "language": "eng_ZA",
                "operator_id": "operator-63e2-4acc-9b94-26663b9bc267",
                "test": "test",
                "invalid_fields": ["Estimated Due Date missing"],
            },
            "source": self.make_source_normaluser(),
            "validated": False,
        }
        check_registration = Registration.objects.create(**data)

        # Setup fixture responses
        registrant_uuid = "mother01-63e2-4acc-9b94-26663b9bc267"
        utils_tests.mock_get_identity_by_id("mother01-63e2-4acc-9b94-26663b9bc267")
        utils_tests.mock_patch_identity("mother01-63e2-4acc-9b94-26663b9bc267")
        utils_tests.mock_get_identity_by_msisdn("+27821112222")
        schedule_id = utils_tests.mock_get_messageset_by_shortname(
            "momconnect_prebirth.patient.1"
        )
        utils_tests.mock_get_schedule(schedule_id)
        utils_tests.mock_get_identity_by_id(registrant_uuid)
        utils_tests.mock_patch_identity(registrant_uuid)
        utils_tests.mock_get_active_subscriptions(registrant_uuid, count=0)

        stdout = StringIO()
        call_command(
            "revalidate_registrations",
            "--invalid-field",
            "Estimated Due Date missing",
            "--sbm-url",
            "http://sbm.org/api/v1/",
            "--sbm-token",
            "the_token",
            stdout=stdout,
        )

        check_registration.refresh_from_db()
        self.assertEqual(check_registration.validated, True)

        output = stdout.getvalue().strip().split("\n")

        self.assertEqual(len(output), 2)
        self.assertEqual(
            output[0], "Validating registration %s" % check_registration.id
        )
        self.assertEqual(output[1], "Successfully revalidated 1 registrations")

    @responses.activate
    @mock.patch("ndoh_hub.utils.get_today", return_value=override_get_today())
    def test_revalidate_registrations_info_removed(self, mock_today):
        # create a valid momconnect registration that was incorrectly marked
        # as invalid and the personal information has already been removed

        data = {
            "reg_type": "momconnect_prebirth",
            "registrant_id": "mother01-63e2-4acc-9b94-26663b9bc267",
            "data": {
                "uuid_device": "mother01-63e2-4acc-9b94-26663b9bc267",
                "uuid_registrant": "mother01-63e2-4acc-9b94-26663b9bc267",
                "edd": "2016-08-01",
                "operator_id": "operator-63e2-4acc-9b94-26663b9bc267",
                "invalid_fields": ["Estimated Due Date missing"],
            },
            "source": self.make_source_normaluser(),
            "validated": False,
        }
        check_registration = Registration.objects.create(**data)

        # Setup fixture responses
        registrant_uuid = "mother01-63e2-4acc-9b94-26663b9bc267"
        utils_tests.mock_get_identity_by_id(
            "mother01-63e2-4acc-9b94-26663b9bc267",
            details={"consent": True, "addresses": {"msisdn": {"+27821112222": {}}}},
        )
        utils_tests.mock_patch_identity("mother01-63e2-4acc-9b94-26663b9bc267")
        utils_tests.mock_get_identity_by_msisdn("+27821112222")
        schedule_id = utils_tests.mock_get_messageset_by_shortname(
            "momconnect_prebirth.patient.1"
        )
        utils_tests.mock_get_schedule(schedule_id)
        utils_tests.mock_patch_identity(registrant_uuid)
        utils_tests.mock_get_active_subscriptions(registrant_uuid, count=0)

        stdout = StringIO()
        call_command(
            "revalidate_registrations",
            "--invalid-field",
            "Estimated Due Date missing",
            "--sbm-url",
            "http://sbm.org/api/v1/",
            "--sbm-token",
            "the_token",
            stdout=stdout,
        )

        check_registration.refresh_from_db()
        self.assertEqual(check_registration.validated, True)

        output = stdout.getvalue().strip().split("\n")

        self.assertEqual(len(output), 2)
        self.assertEqual(
            output[0], "Validating registration %s" % check_registration.id
        )
        self.assertEqual(output[1], "Successfully revalidated 1 registrations")

    @responses.activate
    @mock.patch("ndoh_hub.utils.get_today", return_value=override_get_today())
    def test_revalidate_registrations_in_batches(self, mock_today):
        # create 2 valid momconnect registrations that were incorrectly marked
        # as invalid
        data = {
            "reg_type": "momconnect_prebirth",
            "registrant_id": "mother01-63e2-4acc-9b94-26663b9bc267",
            "data": {
                "uuid_device": "mother01-63e2-4acc-9b94-26663b9bc267",
                "uuid_registrant": "mother01-63e2-4acc-9b94-26663b9bc267",
                "edd": "2016-08-01",
                "operator_id": "operator-63e2-4acc-9b94-26663b9bc267",
                "invalid_fields": ["Estimated Due Date missing"],
            },
            "source": self.make_source_normaluser(),
            "validated": False,
        }
        check_registration_1 = Registration.objects.create(**data)
        check_registration_2 = Registration.objects.create(**data)

        # Setup fixture responses
        registrant_uuid = "mother01-63e2-4acc-9b94-26663b9bc267"
        utils_tests.mock_get_identity_by_id(
            "mother01-63e2-4acc-9b94-26663b9bc267",
            details={"consent": True, "addresses": {"msisdn": {"+27821112222": {}}}},
        )
        utils_tests.mock_patch_identity("mother01-63e2-4acc-9b94-26663b9bc267")
        utils_tests.mock_get_identity_by_msisdn("+27821112222")
        schedule_id = utils_tests.mock_get_messageset_by_shortname(
            "momconnect_prebirth.patient.1"
        )
        utils_tests.mock_get_schedule(schedule_id)
        utils_tests.mock_patch_identity(registrant_uuid)
        utils_tests.mock_get_active_subscriptions(registrant_uuid, count=0)

        # run command with batch-size 1
        stdout = StringIO()
        call_command(
            "revalidate_registrations",
            "--invalid-field",
            "Estimated Due Date missing",
            "--batch-size",
            "1",
            "--sbm-url",
            "http://sbm.org/api/v1/",
            "--sbm-token",
            "the_token",
            stdout=stdout,
        )

        # check only one registration validated
        check_registration_1.refresh_from_db()
        self.assertEqual(check_registration_1.validated, True)

        check_registration_2.refresh_from_db()
        self.assertEqual(check_registration_2.validated, False)

        # run command with batch-size 1
        call_command(
            "revalidate_registrations",
            "--invalid-field",
            "Estimated Due Date missing",
            "--batch-size",
            "1",
            "--sbm-url",
            "http://sbm.org/api/v1/",
            "--sbm-token",
            "the_token",
            stdout=stdout,
        )

        check_registration_2.refresh_from_db()
        self.assertEqual(check_registration_2.validated, True)

        output = stdout.getvalue().strip().split("\n")

        self.assertEqual(len(output), 4)
        self.assertEqual(
            output[0], "Validating registration %s" % check_registration_1.id
        )
        self.assertEqual(output[1], "Successfully revalidated 1 registrations")
        self.assertEqual(
            output[2], "Validating registration %s" % check_registration_2.id
        )
        self.assertEqual(output[3], "Successfully revalidated 1 registrations")

    @responses.activate
    def test_revalidate_registrations_with_sub(self):
        # create a valid momconnect registration that was incorrectly marked
        # as invalid
        data = {
            "reg_type": "momconnect_prebirth",
            "registrant_id": "mother01-63e2-4acc-9b94-26663b9bc267",
            "data": {
                "uuid_device": "mother01-63e2-4acc-9b94-26663b9bc267",
                "uuid_registrant": "mother01-63e2-4acc-9b94-26663b9bc267",
                "edd": "2016-08-01",
                "operator_id": "operator-63e2-4acc-9b94-26663b9bc267",
                "invalid_fields": ["Estimated Due Date missing"],
            },
            "source": self.make_source_normaluser(),
            "validated": False,
        }
        check_registration = Registration.objects.create(**data)
        registrant_uuid = "mother01-63e2-4acc-9b94-26663b9bc267"

        # When the identity has a sub the reg shouldn't be revalidated
        utils_tests.mock_get_active_subscriptions(registrant_uuid, count=1)

        stdout = StringIO()
        call_command(
            "revalidate_registrations",
            "--invalid-field",
            "Estimated Due Date missing",
            "--sbm-url",
            "http://sbm.org/api/v1/",
            "--sbm-token",
            "the_token",
            stdout=stdout,
        )

        check_registration.refresh_from_db()
        self.assertEqual(check_registration.validated, False)

        output = stdout.getvalue().strip().split("\n")

        self.assertEqual(len(output), 3)
        self.assertEqual(
            output[0], "Validating registration %s" % check_registration.id
        )
        self.assertEqual(
            output[1],
            "Identity %s already has subscription. Skipping." % registrant_uuid,
        )
        self.assertEqual(output[2], "Successfully revalidated 0 registrations")<|MERGE_RESOLUTION|>--- conflicted
+++ resolved
@@ -2830,11 +2830,8 @@
                 "dob": "19990127",
                 "cmsisdn": "+27821113333",
                 "dmsisdn": "+27821113333",
-<<<<<<< HEAD
                 "sid": registrant_uuid,
-=======
                 "eid": str(registration.id),
->>>>>>> 2b8609f1
                 "faccode": "123456",
                 "id": "8108015001051^^^ZAF^NI",
                 "encdate": registration.created_at.strftime("%Y%m%d%H%M%S"),
@@ -3012,11 +3009,8 @@
                 "dob": "19990127",
                 "cmsisdn": "+8108015001051",
                 "dmsisdn": "+8108015001051",
-<<<<<<< HEAD
                 "sid": registrant_uuid,
-=======
                 "eid": str(registration.id),
->>>>>>> 2b8609f1
                 "faccode": "123456",
                 "id": "8108015001051^^^ZAF^TEL",
                 "encdate": registration.created_at.strftime("%Y%m%d%H%M%S"),
