﻿import json
import uuid
import datetime
import responses

from django.contrib.auth.models import User
from django.test import TestCase
from django.db.models.signals import post_save
from rest_framework import status
from rest_framework.test import APIClient
from rest_framework.authtoken.models import Token
from rest_hooks.models import model_saved

from .models import (Source, Registration, SubscriptionRequest,
                     psh_validate_subscribe)
<<<<<<< HEAD
from .tasks import validate_subscribe, get_risk_status
=======
from .tasks import (
    validate_subscribe,
    is_valid_date, is_valid_uuid, is_valid_lang, is_valid_msisdn,
    get_risk_status
)
>>>>>>> 9204ef97
from ndoh_hub import utils


def override_get_today():
    return datetime.datetime.strptime("2016-01-01", "%Y-%m-%d")


class TestUtils(TestCase):

    def test_is_valid_date(self):
        # Setup
        good_date = "1982-03-15"
        invalid_date = "1983-02-29"
        bad_date = "1234"
        # Execute
        # Check
        self.assertEqual(utils.is_valid_date(good_date), True)
        self.assertEqual(utils.is_valid_date(invalid_date), False)
        self.assertEqual(utils.is_valid_date(bad_date), False)

    def test_is_valid_uuid(self):
        # Setup
        valid_uuid = str(uuid.uuid4())
        invalid_uuid = "f9bfa2d7-5b62-4011-8eac-76bca34781a"
        # Execute
        # Check
        self.assertEqual(utils.is_valid_uuid(valid_uuid), True)
        self.assertEqual(utils.is_valid_uuid(invalid_uuid), False)

    def test_is_valid_lang(self):
        # Setup
        valid_lang = "eng_ZA"
        invalid_lang = "south african"
        # Execute
        # Check
        self.assertEqual(utils.is_valid_lang(valid_lang), True)
        self.assertEqual(utils.is_valid_lang(invalid_lang), False)

    def test_is_valid_msisdn(self):
        self.assertEqual(utils.is_valid_msisdn("+27821112222"), True)
        self.assertEqual(utils.is_valid_msisdn("+2782111222"), False)
        self.assertEqual(utils.is_valid_msisdn("0821112222"), False)

    def test_get_mom_age(self):
        t = override_get_today()

        self.assertEqual(utils.get_mom_age(t, "1998-01-01"), 18)
        self.assertEqual(utils.get_mom_age(t, "1998-01-02"), 17)

    def test_get_pregnancy_week(self):
        t = override_get_today()

        # Test around 40 weeks
        self.assertEqual(utils.get_pregnancy_week(t, "2015-12-19"), 42)
        self.assertEqual(utils.get_pregnancy_week(t, "2015-12-25"), 41)
        self.assertEqual(utils.get_pregnancy_week(t, "2015-12-31"), 41)
        self.assertEqual(utils.get_pregnancy_week(t, "2016-01-01"), 40)
        self.assertEqual(utils.get_pregnancy_week(t, "2016-01-07"), 40)
        self.assertEqual(utils.get_pregnancy_week(t, "2016-01-08"), 39)
        self.assertEqual(utils.get_pregnancy_week(t, "2016-01-14"), 39)
        self.assertEqual(utils.get_pregnancy_week(t, "2016-01-15"), 38)

        # Test around first weeks
        self.assertEqual(utils.get_pregnancy_week(t, "2016-09-22"), 3)
        self.assertEqual(utils.get_pregnancy_week(t, "2016-09-23"), 2)
        # . never less than 2
        self.assertEqual(utils.get_pregnancy_week(t, "2100-01-01"), 2)

    def test_get_baby_age(self):
        t = override_get_today()

        # Test baby birth date that is in the future - should never happen
        self.assertEqual(utils.get_baby_age(t, "2016-01-02"), -1)
        # Test same day
        self.assertEqual(utils.get_baby_age(t, "2016-01-01"), 0)
        # Test first week transition
        self.assertEqual(utils.get_baby_age(t, "2015-12-26"), 0)
        self.assertEqual(utils.get_baby_age(t, "2015-12-25"), 1)

    def test_get_messageset_short_name(self):
        # any reg_type non-prebirth and non-postbirth
        self.assertEqual(
            utils.get_messageset_short_name("reg_type", "authority", 9000),
            "reg_type.authority.1")

        # pmtct prebirth testing
        # week -1000 prebirth
        self.assertEqual(utils.get_messageset_short_name(
            "pmtct_prebirth", "authority", -1000),
            "pmtct_prebirth.authority.1")
        # week 1 prebirth
        self.assertEqual(utils.get_messageset_short_name(
            "pmtct_prebirth", "authority", 1),
            "pmtct_prebirth.authority.1")
        # week 29 prebirth
        self.assertEqual(utils.get_messageset_short_name(
            "pmtct_prebirth", "authority", 29),
            "pmtct_prebirth.authority.1")
        # week 30 prebirth
        self.assertEqual(utils.get_messageset_short_name(
            "pmtct_prebirth", "authority", 30),
            "pmtct_prebirth.authority.2")
        # week 34 prebirth
        self.assertEqual(utils.get_messageset_short_name(
            "pmtct_prebirth", "authority", 34),
            "pmtct_prebirth.authority.2")
        # week 35 prebirth
        self.assertEqual(utils.get_messageset_short_name(
            "pmtct_prebirth", "authority", 35),
            "pmtct_prebirth.authority.3")
        # week 1000 prebirth
        self.assertEqual(utils.get_messageset_short_name(
            "pmtct_prebirth", "authority", 1000),
            "pmtct_prebirth.authority.3")

        # pmtct postbirth testing
        # week -1000 postbirth
        self.assertEqual(utils.get_messageset_short_name(
            "pmtct_postbirth", "authority", -1000),
            "pmtct_postbirth.authority.1")
        # week 0 postbirth
        self.assertEqual(utils.get_messageset_short_name(
            "pmtct_postbirth", "authority", 0),
            "pmtct_postbirth.authority.1")
        # week 1 postbirth
        self.assertEqual(utils.get_messageset_short_name(
            "pmtct_postbirth", "authority", 1),
            "pmtct_postbirth.authority.1")
        # week 2 postbirth
        self.assertEqual(utils.get_messageset_short_name(
            "pmtct_postbirth", "authority", 2),
            "pmtct_postbirth.authority.2")
        # week 1000 postbirth
        self.assertEqual(utils.get_messageset_short_name(
            "pmtct_postbirth", "authority", 1000),
            "pmtct_postbirth.authority.2")

        # nurseconnect testing
        self.assertEqual(utils.get_messageset_short_name(
            "nurseconnect", "authority", 500),
            "nurseconnect.authority.1")

    @responses.activate
    def test_get_messageset_schedule_sequence(self):
        # Setup all fixture responses
        schedule_id = utils.mock_get_messageset_by_shortname(
            "pmtct_prebirth.patient.1")
        utils.mock_get_schedule(schedule_id)
        schedule_id = utils.mock_get_messageset_by_shortname(
            "pmtct_prebirth.patient.2")
        utils.mock_get_schedule(schedule_id)
        schedule_id = utils.mock_get_messageset_by_shortname(
            "pmtct_prebirth.patient.3")
        utils.mock_get_schedule(schedule_id)
        schedule_id = utils.mock_get_messageset_by_shortname(
            "pmtct_postbirth.patient.1")
        utils.mock_get_schedule(schedule_id)
        schedule_id = utils.mock_get_messageset_by_shortname(
            "pmtct_postbirth.patient.2")
        utils.mock_get_schedule(schedule_id)
        schedule_id = utils.mock_get_messageset_by_shortname(
            "nurseconnect.hw_full.1")
        utils.mock_get_schedule(schedule_id)

        # Check pmtct prebirth
        # . batch 1
        self.assertEqual(utils.get_messageset_schedule_sequence(
            "pmtct_prebirth.patient.1", 2), (11, 111, 1))
        self.assertEqual(utils.get_messageset_schedule_sequence(
            "pmtct_prebirth.patient.1", 7), (11, 111, 1))
        self.assertEqual(utils.get_messageset_schedule_sequence(
            "pmtct_prebirth.patient.1", 8), (11, 111, 2))
        self.assertEqual(utils.get_messageset_schedule_sequence(
            "pmtct_prebirth.patient.1", 29), (11, 111, 23))
        # . batch 2
        self.assertEqual(utils.get_messageset_schedule_sequence(
            "pmtct_prebirth.patient.2", 30), (12, 112, 1))
        self.assertEqual(utils.get_messageset_schedule_sequence(
            "pmtct_prebirth.patient.2", 31), (12, 112, 2))
        self.assertEqual(utils.get_messageset_schedule_sequence(
            "pmtct_prebirth.patient.2", 32), (12, 112, 4))
        self.assertEqual(utils.get_messageset_schedule_sequence(
            "pmtct_prebirth.patient.2", 34), (12, 112, 8))
        # . batch 3
        self.assertEqual(utils.get_messageset_schedule_sequence(
            "pmtct_prebirth.patient.3", 35), (13, 113, 1))
        self.assertEqual(utils.get_messageset_schedule_sequence(
            "pmtct_prebirth.patient.3", 36), (13, 113, 3))
        self.assertEqual(utils.get_messageset_schedule_sequence(
            "pmtct_prebirth.patient.3", 37), (13, 113, 6))
        self.assertEqual(utils.get_messageset_schedule_sequence(
            "pmtct_prebirth.patient.3", 41), (13, 113, 18))
        self.assertEqual(utils.get_messageset_schedule_sequence(
            "pmtct_prebirth.patient.3", 42), (13, 113, 20))

        # Check pmtct postbirth
        self.assertEqual(utils.get_messageset_schedule_sequence(
            "pmtct_postbirth.patient.1", 0), (14, 114, 1))
        self.assertEqual(utils.get_messageset_schedule_sequence(
            "pmtct_postbirth.patient.1", 1), (14, 114, 3))
        self.assertEqual(utils.get_messageset_schedule_sequence(
            "pmtct_postbirth.patient.2", 2), (15, 115, 1))
        self.assertEqual(utils.get_messageset_schedule_sequence(
            "pmtct_postbirth.patient.2", 3), (15, 115, 2))
        self.assertEqual(utils.get_messageset_schedule_sequence(
            "pmtct_postbirth.patient.2", 4), (15, 115, 3))

        # Check nurseconnect
        self.assertEqual(utils.get_messageset_schedule_sequence(
            "nurseconnect.hw_full.1", 500), (61, 161, 1))


class APITestCase(TestCase):

    def setUp(self):
        self.adminclient = APIClient()
        self.normalclient = APIClient()
        self.otherclient = APIClient()
        utils.get_today = override_get_today


class AuthenticatedAPITestCase(APITestCase):

    def _replace_post_save_hooks(self):
        def has_listeners():
            return post_save.has_listeners(Registration)
        assert has_listeners(), (
            "Registration model has no post_save listeners. Make sure"
            " helpers cleaned up properly in earlier tests.")
        post_save.disconnect(receiver=psh_validate_subscribe,
                             sender=Registration)
        post_save.disconnect(receiver=model_saved,
                             dispatch_uid='instance-saved-hook')
        assert not has_listeners(), (
            "Registration model still has post_save listeners. Make sure"
            " helpers cleaned up properly in earlier tests.")

    def _restore_post_save_hooks(self):
        def has_listeners():
            return post_save.has_listeners(Registration)
        assert not has_listeners(), (
            "Registration model still has post_save listeners. Make sure"
            " helpers removed them properly in earlier tests.")
        post_save.connect(psh_validate_subscribe, sender=Registration)

    def make_source_adminuser(self):
        data = {
            "name": "test_source_adminuser",
            "authority": "hw_full",
            "user": User.objects.get(username='testadminuser')
        }
        return Source.objects.create(**data)

    def make_source_normaluser(self):
        data = {
            "name": "test_source_normaluser",
            "authority": "patient",
            "user": User.objects.get(username='testnormaluser')
        }
        return Source.objects.create(**data)

    def make_registration_adminuser(self):
        data = {
            "reg_type": "momconnect_prebirth",
            "registrant_id": "mother01-63e2-4acc-9b94-26663b9bc267",
            "data": {"test_adminuser_reg_key": "test_adminuser_reg_value"},
            "source": self.make_source_adminuser()
        }
        return Registration.objects.create(**data)

    def make_registration_normaluser(self):
        data = {
            "reg_type": "momconnect_prebirth",
            "registrant_id": "mother01-63e2-4acc-9b94-26663b9bc267",
            "data": {"test_normaluser_reg_key": "test_normaluser_reg_value"},
            "source": self.make_source_normaluser()
        }
        return Registration.objects.create(**data)

    def make_different_registrations(self):
        registration1_data = {
            "reg_type": "pmtct_prebirth",
            "registrant_id": "mother01-63e2-4acc-9b94-26663b9bc267",
            "source": self.make_source_adminuser(),
            "data": {
                "operator_id": "mother01-63e2-4acc-9b94-26663b9bc267",
                "language": "eng_ZA",
                "mom_dob": "1999-01-27",
                "edd": "2016-11-30",
            },
            "validated": True
        }
        registration1 = Registration.objects.create(**registration1_data)
        registration2_data = {
            "reg_type": "pmtct_postbirth",
            "registrant_id": "mother02-63e2-4acc-9b94-26663b9bc267",
            "source": self.make_source_normaluser(),
            "data": {
                "operator_id": "mother01-63e2-4acc-9b94-26663b9bc267",
                "language": "eng_ZA",
                "mom_dob": "1999-01-27",
                "baby_dob": "2016-01-01"
            },
            "validated": False
        }
        registration2 = Registration.objects.create(**registration2_data)

        return (registration1, registration2)

    def setUp(self):
        super(AuthenticatedAPITestCase, self).setUp()
        self._replace_post_save_hooks()

        # Normal User setup
        self.normalusername = 'testnormaluser'
        self.normalpassword = 'testnormalpass'
        self.normaluser = User.objects.create_user(
            self.normalusername,
            'testnormaluser@example.com',
            self.normalpassword)
        normaltoken = Token.objects.create(user=self.normaluser)
        self.normaltoken = normaltoken.key
        self.normalclient.credentials(
            HTTP_AUTHORIZATION='Token ' + self.normaltoken)

        # Admin User setup
        self.adminusername = 'testadminuser'
        self.adminpassword = 'testadminpass'
        self.adminuser = User.objects.create_superuser(
            self.adminusername,
            'testadminuser@example.com',
            self.adminpassword)
        admintoken = Token.objects.create(user=self.adminuser)
        self.admintoken = admintoken.key
        self.adminclient.credentials(
            HTTP_AUTHORIZATION='Token ' + self.admintoken)

    def tearDown(self):
        self._restore_post_save_hooks()


class TestLogin(AuthenticatedAPITestCase):

    def test_login_normaluser(self):
        """ Test that normaluser can login successfully
        """
        # Setup
        post_auth = {"username": "testnormaluser",
                     "password": "testnormalpass"}
        # Execute
        request = self.client.post(
            '/api/token-auth/', post_auth)
        token = request.data.get('token', None)
        # Check
        self.assertIsNotNone(
            token, "Could not receive authentication token on login post.")
        self.assertEqual(
            request.status_code, 200,
            "Status code on /api/token-auth was %s (should be 200)."
            % request.status_code)

    def test_login_adminuser(self):
        """ Test that adminuser can login successfully
        """
        # Setup
        post_auth = {"username": "testadminuser",
                     "password": "testadminpass"}
        # Execute
        request = self.client.post(
            '/api/token-auth/', post_auth)
        token = request.data.get('token', None)
        # Check
        self.assertIsNotNone(
            token, "Could not receive authentication token on login post.")
        self.assertEqual(
            request.status_code, 200,
            "Status code on /api/token-auth was %s (should be 200)."
            % request.status_code)

    def test_login_adminuser_wrong_password(self):
        """ Test that adminuser cannot log in with wrong password
        """
        # Setup
        post_auth = {"username": "testadminuser",
                     "password": "wrongpass"}
        # Execute
        request = self.client.post(
            '/api/token-auth/', post_auth)
        token = request.data.get('token', None)
        # Check
        self.assertIsNone(
            token, "Could not receive authentication token on login post.")
        self.assertEqual(request.status_code, status.HTTP_400_BAD_REQUEST)

    def test_login_otheruser(self):
        """ Test that an unknown user cannot log in
        """
        # Setup
        post_auth = {"username": "testotheruser",
                     "password": "testotherpass"}
        # Execute
        request = self.otherclient.post(
            '/api/token-auth/', post_auth)
        token = request.data.get('token', None)
        # Check
        self.assertIsNone(
            token, "Could not receive authentication token on login post.")
        self.assertEqual(request.status_code, status.HTTP_400_BAD_REQUEST)


class TestSourceAPI(AuthenticatedAPITestCase):

    def test_get_source_adminuser(self):
        # Setup
        source = self.make_source_adminuser()
        # Execute
        response = self.adminclient.get('/api/v1/source/%s/' % source.id,
                                        format='json',
                                        content_type='application/json')
        # Check
        self.assertEqual(response.status_code, status.HTTP_200_OK)
        self.assertEqual(response.data["authority"], "hw_full")
        self.assertEqual(response.data["name"], "test_source_adminuser")

    def test_get_source_normaluser(self):
        # Setup
        source = self.make_source_normaluser()
        # Execute
        response = self.normalclient.get('/api/v1/source/%s/' % source.id,
                                         content_type='application/json')
        # Check
        self.assertEqual(response.status_code, status.HTTP_403_FORBIDDEN)

    def test_create_source_adminuser(self):
        # Setup
        user = User.objects.get(username='testadminuser')
        post_data = {
            "name": "test_source_name",
            "authority": "patient",
            "user": "/api/v1/user/%s/" % user.id
        }
        # Execute
        response = self.adminclient.post('/api/v1/source/',
                                         json.dumps(post_data),
                                         content_type='application/json')
        # Check
        self.assertEqual(response.status_code, status.HTTP_201_CREATED)
        d = Source.objects.last()
        self.assertEqual(d.name, 'test_source_name')
        self.assertEqual(d.authority, "patient")

    def test_create_source_normaluser(self):
        # Setup
        user = User.objects.get(username='testnormaluser')
        post_data = {
            "name": "test_source_name",
            "authority": "hw_full",
            "user": "/api/v1/user/%s/" % user.id
        }
        # Execute
        response = self.normalclient.post('/api/v1/source/',
                                          json.dumps(post_data),
                                          content_type='application/json')
        # Check
        self.assertEqual(response.status_code, status.HTTP_403_FORBIDDEN)


class TestRegistrationAPI(AuthenticatedAPITestCase):

    def test_get_registration_adminuser(self):
        # Setup
        registration = self.make_registration_adminuser()
        # Execute
        response = self.adminclient.get(
            '/api/v1/registration/%s/' % registration.id,
            content_type='application/json')
        # Check
        # Currently only posts are allowed
        self.assertEqual(response.status_code,
                         status.HTTP_405_METHOD_NOT_ALLOWED)

    def test_get_registration_normaluser(self):
        # Setup
        registration = self.make_registration_normaluser()
        # Execute
        response = self.normalclient.get(
            '/api/v1/registration/%s/' % registration.id,
            content_type='application/json')
        # Check
        # Currently only posts are allowed
        self.assertEqual(response.status_code,
                         status.HTTP_405_METHOD_NOT_ALLOWED)

    def test_create_registration_adminuser(self):
        # Setup
        self.make_source_adminuser()
        post_data = {
            "reg_type": "momconnect_prebirth",
            "registrant_id": "mother01-63e2-4acc-9b94-26663b9bc267",
            "data": {"test_key1": "test_value1"}
        }
        # Execute
        response = self.adminclient.post('/api/v1/registration/',
                                         json.dumps(post_data),
                                         content_type='application/json')
        # Check
        self.assertEqual(response.status_code, status.HTTP_201_CREATED)

        d = Registration.objects.last()
        self.assertEqual(d.source.name, 'test_source_adminuser')
        self.assertEqual(d.reg_type, 'momconnect_prebirth')
        self.assertEqual(d.registrant_id,
                         "mother01-63e2-4acc-9b94-26663b9bc267")
        self.assertEqual(d.validated, False)
        self.assertEqual(d.data, {"test_key1": "test_value1"})
        self.assertEqual(d.created_by, self.adminuser)

    def test_create_registration_normaluser(self):
        # Setup
        self.make_source_normaluser()
        post_data = {
            "reg_type": "momconnect_prebirth",
            "registrant_id": "mother01-63e2-4acc-9b94-26663b9bc267",
            "data": {"test_key1": "test_value1"}
        }
        # Execute
        response = self.normalclient.post('/api/v1/registration/',
                                          json.dumps(post_data),
                                          content_type='application/json')
        # Check
        self.assertEqual(response.status_code, status.HTTP_201_CREATED)

        d = Registration.objects.last()
        self.assertEqual(d.source.name, 'test_source_normaluser')
        self.assertEqual(d.reg_type, 'momconnect_prebirth')
        self.assertEqual(d.registrant_id,
                         "mother01-63e2-4acc-9b94-26663b9bc267")
        self.assertEqual(d.validated, False)
        self.assertEqual(d.data, {"test_key1": "test_value1"})
        self.assertEqual(d.created_by, self.normaluser)

    def test_create_registration_set_readonly_field(self):
        # Setup
        self.make_source_normaluser()
        post_data = {
            "reg_type": "momconnect_prebirth",
            "registrant_id": "mother01-63e2-4acc-9b94-26663b9bc267",
            "data": {"test_key1": "test_value1"},
            "validated": True
        }
        # Execute
        response = self.normalclient.post('/api/v1/registration/',
                                          json.dumps(post_data),
                                          content_type='application/json')
        # Check
        self.assertEqual(response.status_code, status.HTTP_201_CREATED)

        d = Registration.objects.last()
        self.assertEqual(d.source.name, 'test_source_normaluser')
        self.assertEqual(d.reg_type, 'momconnect_prebirth')
        self.assertEqual(d.registrant_id,
                         "mother01-63e2-4acc-9b94-26663b9bc267")
        self.assertEqual(d.validated, False)  # Should ignore True post_data
        self.assertEqual(d.data, {"test_key1": "test_value1"})

    def test_list_registrations(self):
        # Setup
        registration1 = self.make_registration_normaluser()
        registration2 = self.make_registration_adminuser()
        # Execute
        response = self.normalclient.get(
            '/api/v1/registrations/', content_type='application/json')
        # Check
        self.assertEqual(response.status_code, status.HTTP_200_OK)
        self.assertEqual(response.data["count"], 2)
        result1, result2 = response.data["results"]
        self.assertEqual(result1["id"], str(registration1.id))
        self.assertEqual(result2["id"], str(registration2.id))

    def test_filter_registration_registrant_id(self):
        # Setup
        registration1, registration2 = self.make_different_registrations()
        # Execute
        response = self.adminclient.get(
            '/api/v1/registrations/?registrant_id=%s' % (
                registration1.registrant_id),
            content_type='application/json')
        # Check
        self.assertEqual(response.status_code, status.HTTP_200_OK)
        self.assertEqual(response.data["count"], 1)
        result = response.data["results"][0]
        self.assertEqual(result["id"], str(registration1.id))

    def test_filter_registration_reg_type(self):
        # Setup
        registration1, registration2 = self.make_different_registrations()
        # Execute
        response = self.adminclient.get(
            '/api/v1/registrations/?reg_type=%s' % registration2.reg_type,
            content_type='application/json')
        # Check
        self.assertEqual(response.status_code, status.HTTP_200_OK)
        self.assertEqual(response.data["count"], 1)
        result = response.data["results"][0]
        self.assertEqual(result["id"], str(registration2.id))

    def test_filter_registration_validated(self):
        # Setup
        registration1, registration2 = self.make_different_registrations()
        # Execute
        response = self.adminclient.get(
            '/api/v1/registrations/?validated=%s' % registration1.validated,
            content_type='application/json')
        # Check
        self.assertEqual(response.status_code, status.HTTP_200_OK)
        self.assertEqual(response.data["count"], 1)
        result = response.data["results"][0]
        self.assertEqual(result["id"], str(registration1.id))

    def test_filter_registration_source(self):
        # Setup
        registration1, registration2 = self.make_different_registrations()
        # Execute
        response = self.adminclient.get(
            '/api/v1/registrations/?source=%s' % registration2.source.id,
            content_type='application/json')
        # Check
        self.assertEqual(response.status_code, status.HTTP_200_OK)
        self.assertEqual(response.data["count"], 1)
        result = response.data["results"][0]
        self.assertEqual(result["id"], str(registration2.id))

    def test_filter_registration_created_after(self):
        # Setup
        registration1, registration2 = self.make_different_registrations()
        # While the '+00:00' is valid according to ISO 8601, the version of
        # django-filter we are using does not support it
        date_string = registration2.created_at.isoformat().replace(
            "+00:00", "Z")
        # Execute
        response = self.adminclient.get(
            '/api/v1/registrations/?created_after=%s' % date_string,
            content_type='application/json')
        # Check
        self.assertEqual(response.status_code, status.HTTP_200_OK)
        self.assertEqual(response.data["count"], 1)
        result = response.data["results"][0]
        self.assertEqual(result["id"], str(registration2.id))

    def test_filter_registration_created_before(self):
        # Setup
        registration1, registration2 = self.make_different_registrations()
        # While the '+00:00' is valid according to ISO 8601, the version of
        # django-filter we are using does not support it
        date_string = registration1.created_at.isoformat().replace(
            "+00:00", "Z")
        # Execute
        response = self.adminclient.get(
            '/api/v1/registrations/?created_before=%s' % date_string,
            content_type='application/json')
        # Check
        self.assertEqual(response.status_code, status.HTTP_200_OK)
        self.assertEqual(response.data["count"], 1)
        result = response.data["results"][0]
        self.assertEqual(result["id"], str(registration1.id))

    def test_filter_registration_no_matches(self):
        # Setup
        registration1, registration2 = self.make_different_registrations()
        # Execute
        response = self.adminclient.get(
            '/api/v1/registrations/?registrant_id=test_id',
            content_type='application/json')
        # Check
        self.assertEqual(response.status_code, status.HTTP_200_OK)
        self.assertEqual(response.data["count"], 0)

    def test_filter_registration_unknown_filter(self):
        # Setup
        registration1, registration2 = self.make_different_registrations()
        # Execute
        response = self.adminclient.get(
            '/api/v1/registrations/?something=test_id',
            content_type='application/json')
        # Check
        self.assertEqual(response.status_code, status.HTTP_200_OK)
        self.assertEqual(response.data["count"], 2)


class TestRegistrationHelpers(AuthenticatedAPITestCase):

<<<<<<< HEAD
=======
    def test_is_valid_date(self):
        # Setup
        good_date = "1982-03-15"
        invalid_date = "1983-02-29"
        bad_date = "1234"
        # Execute
        # Check
        self.assertEqual(is_valid_date(good_date), True)
        self.assertEqual(is_valid_date(invalid_date), False)
        self.assertEqual(is_valid_date(bad_date), False)

    def test_is_valid_uuid(self):
        # Setup
        valid_uuid = str(uuid.uuid4())
        invalid_uuid = "f9bfa2d7-5b62-4011-8eac-76bca34781a"
        # Execute
        # Check
        self.assertEqual(is_valid_uuid(valid_uuid), True)
        self.assertEqual(is_valid_uuid(invalid_uuid), False)

    def test_is_valid_lang(self):
        # Setup
        valid_lang = "eng_ZA"
        invalid_lang = "south african"
        # Execute
        # Check
        self.assertEqual(is_valid_lang(valid_lang), True)
        self.assertEqual(is_valid_lang(invalid_lang), False)

    def test_is_valid_msisdn(self):
        self.assertEqual(is_valid_msisdn("+27821112222"), True)
        self.assertEqual(is_valid_msisdn("+2782111222"), False)
        self.assertEqual(is_valid_msisdn("0821112222"), False)

>>>>>>> 9204ef97
    def test_get_risk_status(self):
        # prebirth, over 18, less than 20 weeks pregnant
        self.assertEqual(
            get_risk_status("prebirth", "1998-01-01", "2016-09-22"), "normal")
        # postbirth, over 18, less than 20 weeks pregnant
        self.assertEqual(
            get_risk_status("postbirth", "1998-01-02", "2016-09-22"), "high")
        # prebirth, under 18, less than 20 weeks pregnant
        self.assertEqual(
            get_risk_status("prebirth", "1998-01-06", "2016-09-22"), "high")
        # prebirth, over 18, more than 20 weeks pregnant
        self.assertEqual(
            get_risk_status("prebirth", "1998-01-05", "2016-01-22"), "high")


class TestRegistrationValidation(AuthenticatedAPITestCase):

    def test_validate_pmtct_prebirth_good(self):
        """ Good minimal data pmtct_prebirth test """
        # Setup
        registration_data = {
            "reg_type": "pmtct_prebirth",
            "registrant_id": "mother01-63e2-4acc-9b94-26663b9bc267",
            "source": self.make_source_normaluser(),
            "data": {
                "operator_id": "mother01-63e2-4acc-9b94-26663b9bc267",
                "language": "eng_ZA",
                "mom_dob": "1999-01-27",
                "edd": "2016-11-30",
            },
        }
        registration = Registration.objects.create(**registration_data)
        # Execute
        v = validate_subscribe.validate(registration)
        # Check
        self.assertEqual(v, True)

    def test_validate_pmtct_prebirth_malformed_data(self):
        """ Malformed data pmtct_prebirth test """
        # Setup
        registration_data = {
            "reg_type": "pmtct_prebirth",
            "registrant_id": "mother01",
            "source": self.make_source_normaluser(),
            "data": {
                "operator_id": "mother01",
                "language": "en",
                "mom_dob": "199-01-27",
                "edd": "201-11-30",
            },
        }
        registration = Registration.objects.create(**registration_data)
        # Execute
        v = validate_subscribe.validate(registration)
        # Check
        self.assertEqual(v, False)
        registration = Registration.objects.get(id=registration.id)
        self.assertEqual(registration.data["invalid_fields"], [
            'Invalid UUID registrant_id', 'Language not a valid option',
            'Mother DOB invalid', 'Estimated Due Date invalid',
            'Operator ID invalid']
        )

    def test_validate_pmtct_prebirth_missing_data(self):
        """ Missing data pmtct_prebirth test """
        # Setup
        registration_data = {
            "reg_type": "pmtct_prebirth",
            "registrant_id": "mother01-63e2-4acc-9b94-26663b9bc267",
            "source": self.make_source_normaluser(),
            "data": {},
        }
        registration = Registration.objects.create(**registration_data)
        # Execute
        v = validate_subscribe.validate(registration)
        # Check
        self.assertEqual(v, False)
        registration = Registration.objects.get(id=registration.id)
        self.assertEqual(registration.data["invalid_fields"], [
            'Language is missing from data', 'Mother DOB missing',
            'Estimated Due Date missing', 'Operator ID missing']
        )

    def test_validate_pmtct_postbirth_good(self):
        """ Good minimal data pmtct_postbirth test """
        # Setup
        registration_data = {
            "reg_type": "pmtct_postbirth",
            "registrant_id": "mother01-63e2-4acc-9b94-26663b9bc267",
            "source": self.make_source_normaluser(),
            "data": {
                "operator_id": "mother01-63e2-4acc-9b94-26663b9bc267",
                "language": "eng_ZA",
                "mom_dob": "1999-01-27",
                "baby_dob": "2016-01-01"
            },
        }
        registration = Registration.objects.create(**registration_data)
        # Execute
        v = validate_subscribe.validate(registration)
        # Check
        self.assertEqual(v, True)

    def test_validate_pmtct_postbirth_malformed_data(self):
        """ Malformed data pmtct_postbirth test """
        # Setup
        registration_data = {
            "reg_type": "pmtct_postbirth",
            "registrant_id": "mother01",
            "source": self.make_source_normaluser(),
            "data": {
                "operator_id": "mother01",
                "language": "en",
                "mom_dob": "199-01-27",
                "baby_dob": "2016-01-09"
            },
        }
        registration = Registration.objects.create(**registration_data)
        # Execute
        v = validate_subscribe.validate(registration)
        # Check
        self.assertEqual(v, False)
        registration = Registration.objects.get(id=registration.id)
        self.assertEqual(registration.data["invalid_fields"], [
            'Invalid UUID registrant_id', 'Language not a valid option',
            'Mother DOB invalid', 'Baby Date of Birth cannot be in the future',
            'Operator ID invalid']
        )

    def test_validate_pmtct_postbirth_missing_data(self):
        """ Missing data pmtct_postbirth test """
        # Setup
        registration_data = {
            "reg_type": "pmtct_postbirth",
            "registrant_id": "mother01-63e2-4acc-9b94-26663b9bc267",
            "source": self.make_source_normaluser(),
            "data": {},
        }
        registration = Registration.objects.create(**registration_data)
        # Execute
        v = validate_subscribe.validate(registration)
        # Check
        self.assertEqual(v, False)
        registration = Registration.objects.get(id=registration.id)
        self.assertEqual(registration.data["invalid_fields"], [
            'Language is missing from data', 'Mother DOB missing',
            'Baby Date of Birth missing', 'Operator ID missing']
        )

    def test_validate_nurseconnect_good(self):
        """ Good minimal data nurseconnect test """
        # Setup
        registration_data = {
            "reg_type": "nurseconnect",
            "registrant_id": "mother01-63e2-4acc-9b94-26663b9bc267",
            "source": self.make_source_adminuser(),
            "data": {
                "operator_id": "mother01-63e2-4acc-9b94-26663b9bc267",
                "msisdn_registrant": "+27821112222",
                "msisdn_device": "+27821112222",
                "faccode": "123456",
<<<<<<< HEAD
=======
                "language": "eng_ZA"
>>>>>>> 9204ef97
            },
        }
        registration = Registration.objects.create(**registration_data)
        # Execute
        v = validate_subscribe.validate(registration)
        # Check
        self.assertEqual(v, True)

    def test_validate_nurseconnect_malformed_data(self):
        """ Malformed data nurseconnect test """
        # Setup
        registration_data = {
            "reg_type": "nurseconnect",
            "registrant_id": "mother01",
            "source": self.make_source_adminuser(),
            "data": {
                "operator_id": "mother01",
                "msisdn_registrant": "+2782111222",
                "msisdn_device": "+2782111222",
                "faccode": "123456",
<<<<<<< HEAD
=======
                "language": "en"
>>>>>>> 9204ef97
            },
        }
        registration = Registration.objects.create(**registration_data)
        # Execute
        v = validate_subscribe.validate(registration)
        # Check
        self.assertEqual(v, False)
        registration = Registration.objects.get(id=registration.id)
        self.assertEqual(registration.data["invalid_fields"], [
            'Invalid UUID registrant_id', 'Operator ID invalid',
<<<<<<< HEAD
            'Msisdn of Registrant invalid', 'Msisdn of device invalid']
=======
            'MSISDN of Registrant invalid', 'MSISDN of device invalid',
            'Language not a valid option']
>>>>>>> 9204ef97
        )

    def test_validate_nurseconnect_missing_data(self):
        """ Missing data nurseconnect test """
        # Setup
        registration_data = {
            "reg_type": "nurseconnect",
            "registrant_id": "mother01-63e2-4acc-9b94-26663b9bc267",
            "source": self.make_source_adminuser(),
            "data": {},
        }
        registration = Registration.objects.create(**registration_data)
        # Execute
        v = validate_subscribe.validate(registration)
        # Check
        self.assertEqual(v, False)
        registration = Registration.objects.get(id=registration.id)
        self.assertEqual(registration.data["invalid_fields"], [
            'Facility (clinic) code missing', 'Operator ID missing',
<<<<<<< HEAD
            'Msisdn of Registrant missing', 'Msisdn of device missing']
=======
            'MSISDN of Registrant missing', 'MSISDN of device missing',
            'Language is missing from data']
>>>>>>> 9204ef97
        )


class TestSubscriptionRequestCreation(AuthenticatedAPITestCase):

    @responses.activate
    def test_src_pmtct_prebirth_1(self):
        """ Test a prebirth registration before 30 weeks """
        # Setup
        # . setup pmtct_prebirth registration and set validated to true
        registration_data = {
            "reg_type": "pmtct_prebirth",
            "registrant_id": "mother01-63e2-4acc-9b94-26663b9bc267",
            "source": self.make_source_normaluser(),
            "data": {
                "operator_id": "mother01-63e2-4acc-9b94-26663b9bc267",
                "language": "eng_ZA",
                "mom_dob": "1999-01-27",
                "edd": "2016-05-01"  # in week 23 of pregnancy
            },
        }
        registration = Registration.objects.create(**registration_data)
        registration.validated = True
        registration.save()

        # . setup fixture responses
        schedule_id = utils.mock_get_messageset_by_shortname(
            "pmtct_prebirth.patient.1")
        utils.mock_get_schedule(schedule_id)

        # Execute
        cs = validate_subscribe.create_subscriptionrequests(registration)

        # Check
        self.assertEqual(cs, "SubscriptionRequest created")

        sr = SubscriptionRequest.objects.last()
        self.assertEqual(sr.identity, "mother01-63e2-4acc-9b94-26663b9bc267")
        self.assertEqual(sr.messageset, 11)
        self.assertEqual(sr.next_sequence_number, 17)  # (23 - 6) * 1
        self.assertEqual(sr.lang, "eng_ZA")
        self.assertEqual(sr.schedule, 111)

    @responses.activate
    def test_src_pmtct_prebirth_2(self):
        """ Test a prebirth registration 30 - 35 weeks """
        # Setup
        # . setup pmtct_prebirth registration and set validated to true
        registration_data = {
            "reg_type": "pmtct_prebirth",
            "registrant_id": "mother01-63e2-4acc-9b94-26663b9bc267",
            "source": self.make_source_normaluser(),
            "data": {
                "operator_id": "mother01-63e2-4acc-9b94-26663b9bc267",
                "language": "eng_ZA",
                "mom_dob": "1999-01-27",
                "edd": "2016-02-20"  # in week 33 of pregnancy
            },
        }
        registration = Registration.objects.create(**registration_data)
        registration.validated = True
        registration.save()

        # . setup fixture responses
        schedule_id = utils.mock_get_messageset_by_shortname(
            "pmtct_prebirth.patient.2")
        utils.mock_get_schedule(schedule_id)

        # Execute
        cs = validate_subscribe.create_subscriptionrequests(registration)

        # Check
        self.assertEqual(cs, "SubscriptionRequest created")

        sr = SubscriptionRequest.objects.last()
        self.assertEqual(sr.identity, "mother01-63e2-4acc-9b94-26663b9bc267")
        self.assertEqual(sr.messageset, 12)
        self.assertEqual(sr.next_sequence_number, 6)  # (33 - 30) * 2
        self.assertEqual(sr.lang, "eng_ZA")
        self.assertEqual(sr.schedule, 112)

    @responses.activate
    def test_src_pmtct_prebirth_3(self):
        """ Test a prebirth registration after 35 weeks """
        # Setup
        # . setup pmtct_prebirth registration and set validated to true
        registration_data = {
            "reg_type": "pmtct_prebirth",
            "registrant_id": "mother01-63e2-4acc-9b94-26663b9bc267",
            "source": self.make_source_normaluser(),
            "data": {
                "operator_id": "mother01-63e2-4acc-9b94-26663b9bc267",
                "language": "eng_ZA",
                "mom_dob": "1999-01-27",
                "edd": "2016-01-11"  # in week 39 of pregnancy
            },
        }
        registration = Registration.objects.create(**registration_data)
        registration.validated = True
        registration.save()

        # . setup fixture responses
        schedule_id = utils.mock_get_messageset_by_shortname(
            "pmtct_prebirth.patient.3")
        utils.mock_get_schedule(schedule_id)

        # Execute
        cs = validate_subscribe.create_subscriptionrequests(registration)

        # Check
        self.assertEqual(cs, "SubscriptionRequest created")

        sr = SubscriptionRequest.objects.last()
        self.assertEqual(sr.identity, "mother01-63e2-4acc-9b94-26663b9bc267")
        self.assertEqual(sr.messageset, 13)
        self.assertEqual(sr.next_sequence_number, 12)  # (39 - 35) * 3
        self.assertEqual(sr.lang, "eng_ZA")
        self.assertEqual(sr.schedule, 113)

    @responses.activate
    def test_src_pmtct_postbirth_1(self):
        """ Test a postbirth registration """
        # Setup
        # . setup pmtct_postbirth registration and set validated to true
        registration_data = {
            "reg_type": "pmtct_postbirth",
            "registrant_id": "mother01-63e2-4acc-9b94-26663b9bc267",
            "source": self.make_source_normaluser(),
            "data": {
                "operator_id": "mother01-63e2-4acc-9b94-26663b9bc267",
                "language": "eng_ZA",
                "mom_dob": "1999-01-27",
                "baby_dob": "2016-01-01"
            },
        }
        registration = Registration.objects.create(**registration_data)
        registration.validated = True
        registration.save()

        # setup fixture responses
        schedule_id = utils.mock_get_messageset_by_shortname(
            "pmtct_postbirth.patient.1")
        utils.mock_get_schedule(schedule_id)

        # Execute
        cs = validate_subscribe.create_subscriptionrequests(registration)

        # Check
        self.assertEqual(cs, "SubscriptionRequest created")

        sr = SubscriptionRequest.objects.last()
        self.assertEqual(sr.identity, "mother01-63e2-4acc-9b94-26663b9bc267")
        self.assertEqual(sr.messageset, 14)
        self.assertEqual(sr.next_sequence_number, 1)
        self.assertEqual(sr.lang, "eng_ZA")
        self.assertEqual(sr.schedule, 114)

    @responses.activate
    def test_src_pmtct_postbirth_2(self):
        """ Test a postbirth registration """
        # Setup
        # . setup pmtct_postbirth registration and set validated to true
        registration_data = {
            "reg_type": "pmtct_postbirth",
            "registrant_id": "mother01-63e2-4acc-9b94-26663b9bc267",
            "source": self.make_source_normaluser(),
            "data": {
                "operator_id": "mother01-63e2-4acc-9b94-26663b9bc267",
                "language": "eng_ZA",
                "mom_dob": "1999-01-27",
                "baby_dob": "2015-12-01"
            },
        }
        registration = Registration.objects.create(**registration_data)
        registration.validated = True
        registration.save()

        # setup fixture responses
        schedule_id = utils.mock_get_messageset_by_shortname(
            "pmtct_postbirth.patient.2")
        utils.mock_get_schedule(schedule_id)

        # Execute
        cs = validate_subscribe.create_subscriptionrequests(registration)

        # Check
        self.assertEqual(cs, "SubscriptionRequest created")

        sr = SubscriptionRequest.objects.last()
        self.assertEqual(sr.identity, "mother01-63e2-4acc-9b94-26663b9bc267")
        self.assertEqual(sr.messageset, 15)
        self.assertEqual(sr.next_sequence_number, 3)
        self.assertEqual(sr.lang, "eng_ZA")
        self.assertEqual(sr.schedule, 115)

    @responses.activate
    def test_src_nurseconnect(self):
        """ Test a nurseconnect registration """
        # Setup
        # . setup nurseconnect registration and set validated to true
        registration_data = {
            "reg_type": "nurseconnect",
            "registrant_id": "nurse001-63e2-4acc-9b94-26663b9bc267",
            "source": self.make_source_adminuser(),
            "data": {
                "operator_id": "mother01-63e2-4acc-9b94-26663b9bc267",
                "msisdn_registrant": "+27821112222",
                "msisdn_device": "+27821112222",
                "faccode": "123456",
<<<<<<< HEAD
=======
                "language": "eng_ZA"
>>>>>>> 9204ef97
            },
        }
        registration = Registration.objects.create(**registration_data)
        registration.validated = True
        registration.save()

        # setup fixture responses
        schedule_id = utils.mock_get_messageset_by_shortname(
            "nurseconnect.hw_full.1")
        utils.mock_get_schedule(schedule_id)

        # Execute
        cs = validate_subscribe.create_subscriptionrequests(registration)

        # Check
        self.assertEqual(cs, "SubscriptionRequest created")

        sr = SubscriptionRequest.objects.last()
        self.assertEqual(sr.identity, "nurse001-63e2-4acc-9b94-26663b9bc267")
        self.assertEqual(sr.messageset, 61)
        self.assertEqual(sr.next_sequence_number, 1)
        self.assertEqual(sr.lang, "eng_ZA")
        self.assertEqual(sr.schedule, 161)


class TestRegistrationCreation(AuthenticatedAPITestCase):

    @responses.activate
    def test_registration_process_good(self):
        """ Test a full registration process with good data """
        # Setup
        registrant_uuid = "mother01-63e2-4acc-9b94-26663b9bc267"
        # . reactivate post-save hook
        post_save.connect(psh_validate_subscribe, sender=Registration)

        # . setup pmtct_prebirth registration
        registration_data = {
            "reg_type": "pmtct_prebirth",
            "registrant_id": registrant_uuid,
            "source": self.make_source_normaluser(),
            "data": {
                "operator_id": "mother01-63e2-4acc-9b94-26663b9bc267",
                "language": "eng_ZA",
                "mom_dob": "1999-01-27",
                "edd": "2016-05-01"  # in week 23 of pregnancy
            },
        }

        # . setup fixture responses
        schedule_id = utils.mock_get_messageset_by_shortname(
            "pmtct_prebirth.patient.1")
        utils.mock_get_schedule(schedule_id)
        utils.mock_get_identity_by_id(registrant_uuid)
        utils.mock_patch_identity(registrant_uuid)

        # Execute
        registration = Registration.objects.create(**registration_data)

        # Check
        # . check registration validated
        registration.refresh_from_db()
        self.assertEqual(registration.validated, True)

        # . check subscriptionrequest object
        sr = SubscriptionRequest.objects.last()
        self.assertEqual(sr.identity, "mother01-63e2-4acc-9b94-26663b9bc267")
        self.assertEqual(sr.messageset, 11)
        self.assertEqual(sr.next_sequence_number, 17)  # (23 - 6) * 1
        self.assertEqual(sr.lang, "eng_ZA")
        self.assertEqual(sr.schedule, 111)

        # Teardown
        post_save.disconnect(psh_validate_subscribe, sender=Registration)

    @responses.activate
    def test_registration_process_bad(self):
        """ Test a full registration process with bad data """
        # Setup
        # . reactivate post-save hook
        post_save.connect(psh_validate_subscribe, sender=Registration)

        # . setup pmtct_prebirth registration
        registration_data = {
            "reg_type": "pmtct_prebirth",
            "registrant_id": "mother01-63e2-4acc-9b94-26663b9bc267",
            "source": self.make_source_normaluser(),
            "data": {
                "operator_id": "mother01-63e2-4acc-9b94-26663b9bc267",
                "language": "eng_ZA",
                "mom_dob": "1999-01-27"
                # edd is missing
            },
        }

        # Execute
        registration = Registration.objects.create(**registration_data)

        # Check
        # . check registration failed to validate
        registration.refresh_from_db()
        self.assertEqual(registration.validated, False)
        self.assertEqual(registration.data["invalid_fields"],
                         ['Estimated Due Date missing'])

        # . check no subscriptionrequest objects were created
        self.assertEqual(SubscriptionRequest.objects.all().count(), 0)

        # Teardown
        post_save.disconnect(psh_validate_subscribe, sender=Registration)<|MERGE_RESOLUTION|>--- conflicted
+++ resolved
@@ -13,15 +13,7 @@
 
 from .models import (Source, Registration, SubscriptionRequest,
                      psh_validate_subscribe)
-<<<<<<< HEAD
 from .tasks import validate_subscribe, get_risk_status
-=======
-from .tasks import (
-    validate_subscribe,
-    is_valid_date, is_valid_uuid, is_valid_lang, is_valid_msisdn,
-    get_risk_status
-)
->>>>>>> 9204ef97
 from ndoh_hub import utils
 
 
@@ -713,43 +705,6 @@
 
 class TestRegistrationHelpers(AuthenticatedAPITestCase):
 
-<<<<<<< HEAD
-=======
-    def test_is_valid_date(self):
-        # Setup
-        good_date = "1982-03-15"
-        invalid_date = "1983-02-29"
-        bad_date = "1234"
-        # Execute
-        # Check
-        self.assertEqual(is_valid_date(good_date), True)
-        self.assertEqual(is_valid_date(invalid_date), False)
-        self.assertEqual(is_valid_date(bad_date), False)
-
-    def test_is_valid_uuid(self):
-        # Setup
-        valid_uuid = str(uuid.uuid4())
-        invalid_uuid = "f9bfa2d7-5b62-4011-8eac-76bca34781a"
-        # Execute
-        # Check
-        self.assertEqual(is_valid_uuid(valid_uuid), True)
-        self.assertEqual(is_valid_uuid(invalid_uuid), False)
-
-    def test_is_valid_lang(self):
-        # Setup
-        valid_lang = "eng_ZA"
-        invalid_lang = "south african"
-        # Execute
-        # Check
-        self.assertEqual(is_valid_lang(valid_lang), True)
-        self.assertEqual(is_valid_lang(invalid_lang), False)
-
-    def test_is_valid_msisdn(self):
-        self.assertEqual(is_valid_msisdn("+27821112222"), True)
-        self.assertEqual(is_valid_msisdn("+2782111222"), False)
-        self.assertEqual(is_valid_msisdn("0821112222"), False)
-
->>>>>>> 9204ef97
     def test_get_risk_status(self):
         # prebirth, over 18, less than 20 weeks pregnant
         self.assertEqual(
@@ -911,10 +866,7 @@
                 "msisdn_registrant": "+27821112222",
                 "msisdn_device": "+27821112222",
                 "faccode": "123456",
-<<<<<<< HEAD
-=======
                 "language": "eng_ZA"
->>>>>>> 9204ef97
             },
         }
         registration = Registration.objects.create(**registration_data)
@@ -935,10 +887,7 @@
                 "msisdn_registrant": "+2782111222",
                 "msisdn_device": "+2782111222",
                 "faccode": "123456",
-<<<<<<< HEAD
-=======
                 "language": "en"
->>>>>>> 9204ef97
             },
         }
         registration = Registration.objects.create(**registration_data)
@@ -949,12 +898,8 @@
         registration = Registration.objects.get(id=registration.id)
         self.assertEqual(registration.data["invalid_fields"], [
             'Invalid UUID registrant_id', 'Operator ID invalid',
-<<<<<<< HEAD
-            'Msisdn of Registrant invalid', 'Msisdn of device invalid']
-=======
             'MSISDN of Registrant invalid', 'MSISDN of device invalid',
             'Language not a valid option']
->>>>>>> 9204ef97
         )
 
     def test_validate_nurseconnect_missing_data(self):
@@ -974,12 +919,8 @@
         registration = Registration.objects.get(id=registration.id)
         self.assertEqual(registration.data["invalid_fields"], [
             'Facility (clinic) code missing', 'Operator ID missing',
-<<<<<<< HEAD
-            'Msisdn of Registrant missing', 'Msisdn of device missing']
-=======
             'MSISDN of Registrant missing', 'MSISDN of device missing',
             'Language is missing from data']
->>>>>>> 9204ef97
         )
 
 
@@ -1189,10 +1130,7 @@
                 "msisdn_registrant": "+27821112222",
                 "msisdn_device": "+27821112222",
                 "faccode": "123456",
-<<<<<<< HEAD
-=======
                 "language": "eng_ZA"
->>>>>>> 9204ef97
             },
         }
         registration = Registration.objects.create(**registration_data)
